--- conflicted
+++ resolved
@@ -50,13 +50,8 @@
     var _highlightedSize = 5;
     var _hiddenSize = 0;
 
-<<<<<<< HEAD
     _symbol.size(function(d) {
-        if(_existenceAccessor(d) === 0)
-=======
-    _symbol.size(function (d) {
-        if (d.value === 0) {
->>>>>>> 2767c8ae
+        if (!_existenceAccessor(d)) {
             return _hiddenSize;
         } else if (this.filtered) {
             return Math.pow(_highlightedSize, 2);
@@ -86,17 +81,10 @@
             .attr('transform', _locator);
 
         dc.transition(symbols, _chart.transitionDuration())
-<<<<<<< HEAD
-            .attr("opacity", function(d) { return _existenceAccessor(d) ? 1 : 0; })
-            .attr("fill", _chart.getColor)
-            .attr("transform", _locator)
-            .attr("d", _symbol);
-=======
-            .attr('opacity', function (d) { return d.value ? 1 : 0; })
+            .attr('opacity', function (d) { return _existenceAccessor(d) ? 1 : 0; })
             .attr('fill', _chart.getColor)
             .attr('transform', _locator)
             .attr('d', _symbol);
->>>>>>> 2767c8ae
 
         dc.transition(symbols.exit(), _chart.transitionDuration())
             .attr('opacity', 0).remove();
