/**
## Data Table Widget
Includes: [Base Mixin](#base-mixin)

The data table is a simple widget designed to list crossfilter focused data set (rows being
filtered) in a good old tabular fashion.

Examples:
* [Nasdaq 100 Index](http://dc-js.github.com/dc.js/)
#### dc.dataTable(parent[, chartGroup])
Create a data table widget instance and attach it to the given parent element.

Parameters:
* parent : string | node | selection - any valid
 [d3 single selector](https://github.com/mbostock/d3/wiki/Selections#selecting-elements) specifying
 a dom block element such as a div; or a dom element or d3 selection.

* chartGroup : string (optional) - name of the chart group this chart instance should be placed in.
 Interaction with a chart will only trigger events and redraws within the chart's group.

Returns:
A newly created data table widget instance

**/
<<<<<<< HEAD
dc.dataTable = function (parent, chartGroup) {
    var LABEL_CSS_CLASS = 'dc-table-label';
    var ROW_CSS_CLASS = 'dc-table-row';
    var COLUMN_CSS_CLASS = 'dc-table-column';
    var GROUP_CSS_CLASS = 'dc-table-group';
=======
dc.dataTable = function(parent, chartGroup) {
    var LABEL_CSS_CLASS = "dc-table-label";
    var ROW_CSS_CLASS = "dc-table-row";
    var COLUMN_CSS_CLASS = "dc-table-column";
    var GROUP_CSS_CLASS = "dc-table-group";
    var HEAD_CSS_CLASS = "dc-table-head";
>>>>>>> a208a903

    var _chart = dc.baseMixin({});

    var _size = 25;
    var _columns = [];
    var _sortBy = function (d) {
        return d;
    };
    var _order = d3.ascending;

    _chart._doRender = function () {
        _chart.selectAll('tbody').remove();

        renderRows(renderGroups());

        return _chart;
    };

    _chart._doColumnValueFormat = function(v,d) {
        return ((typeof v === 'function') ?
                v(d) :                          // v as function
                ((typeof v === 'string') ? 
                 d[v] :                         // v is field name string
                 v.format(d)                        // v is Object, use fn (element 2)
                )
               );
    }

    _chart._doColumnHeaderFormat = function(d) {
        // if 'function', convert to string representation
        // show a string capitalized
        // if an object then display it's label string as-is.
        return (typeof d === 'function') ? 
                _chart._doColumnHeaderFnToString(d) :
                ((typeof d === 'string') ? 
                 _chart._doColumnHeaderCapitalize(d) : String(d.label) );
    }

    _chart._doColumnHeaderCapitalize = function(s) {
        // capitalize
        return s.charAt(0).toUpperCase() + s.slice(1);
    }

    _chart._doColumnHeaderFnToString = function(f) {
        // columnString(f) {
        var s = String(f);
        var i1 = s.indexOf("return ");
        if (i1>=0) {
            var i2 = s.lastIndexOf(";");
            if (i2>=0) {
                s = s.substring(i1+7,i2);
                var i3 = s.indexOf("numberFormat");
                if (i3>=0)
                    s = s.replace("numberFormat","");
            }
        }
        return s;
    }

    function renderGroups() {
<<<<<<< HEAD
        var groups = _chart.root().selectAll('tbody')
            .data(nestEntries(), function (d) {
=======

        // The 'original' example uses all 'functions'.
	// If all 'functions' are used, then don't remove/add a header, and leave
	// the html alone. This preserves the functionality of earlier releases.
	// A 2nd option is a string representing a field in the data. 
	// A third option is to supply an Object such as an array of 'information', and
	// supply your own _doColumnHeaderFormat and _doColumnValueFormat functions to
	// create what you need.
        var bAllFunctions = true;
            _columns.forEach(function(f,i) {
            bAllFunctions = bAllFunctions & (typeof f === 'function');
        });

        if (!bAllFunctions) {
            _chart.selectAll("th").remove();
            var headcols = _chart.root().selectAll("th")
                .data( _columns );

            var headGroup = headcols
                .enter()
                .append("th");

            headGroup
                .attr("class", HEAD_CSS_CLASS)
                    .html(function(d) {
                        return (_chart._doColumnHeaderFormat(d));

                    });
        }

        var groups = _chart.root().selectAll("tbody")
            .data(nestEntries(), function(d) {
>>>>>>> a208a903
                return _chart.keyAccessor()(d);
            });

        var rowGroup = groups
            .enter()
            .append('tbody');

        rowGroup
            .append('tr')
            .attr('class', GROUP_CSS_CLASS)
                .append('td')
                .attr('class', LABEL_CSS_CLASS)
                .attr('colspan', _columns.length)
                .html(function (d) {
                    return _chart.keyAccessor()(d);
                });

        groups.exit().remove();

        return rowGroup;
    }

    function nestEntries() {
        var entries = _chart.dimension().top(_size);

        return d3.nest()
            .key(_chart.group())
            .sortKeys(_order)
            .entries(entries.sort(function (a, b) {
                return _order(_sortBy(a), _sortBy(b));
            }));
    }

    function renderRows(groups) {
        var rows = groups.order()
            .selectAll('tr.' + ROW_CSS_CLASS)
            .data(function (d) {
                return d.values;
            });

        var rowEnter = rows.enter()
            .append('tr')
            .attr('class', ROW_CSS_CLASS);

<<<<<<< HEAD
        _columns.forEach(function (f, i) {
            rowEnter.append('td')
                .attr('class', COLUMN_CSS_CLASS + ' _' + i)
                .html(f);
=======
        _columns.forEach(function(v,i) {
            rowEnter.append("td")
                .attr("class", COLUMN_CSS_CLASS + " _" + i)
                .html(function(d) {
                        return _chart._doColumnValueFormat(v,d);
                });
>>>>>>> a208a903
        });

        rows.exit().remove();

        return rows;
    }

    _chart._doRedraw = function () {
        return _chart._doRender();
    };

    /**
    #### .size([size])
    Get or set the table size which determines the number of rows displayed by the widget.

    **/
    _chart.size = function (s) {
        if (!arguments.length) {
            return _size;
        }
        _size = s;
        return _chart;
    };

    /**
    #### .columns([columnFunctionArray])
<<<<<<< HEAD
    Get or set column functions. The data table widget uses an array of functions to generate dynamic
    columns. Column functions are simple javascript functions with only one input argument d which
    represents a row in the data set, and the return value of these functions will be used directly
    to generate table content for the cells.
=======
    Get or set column functions. Data table widget now supports several methods of specifying the columns to display.
    The original method, first shown below, uses an array of functions to generate dynamic columns. Column functions are
    simple javascript function with only one input argument d which represents a row in the data set, and the return value of
    these functions will be used directly to generate table content for each cell. However, this method requires the .html
    table entry to have a fixed set of column headers.
>>>>>>> a208a903

    ```js
        chart.columns([
            function(d) {
                return d.date;
            },
            function(d) {
                return d.open;
            },
            function(d) {
                return d.close;
            },
            function(d) {
                return numberFormat(d.close - d.open);
            },
            function(d) {
                return d.volume;
            }
        ]);
    ```

    This next example shows you can simply list the data (d) content directly without
    specifying it as a function, except where necessary (ie, computed columns).  Note
    the data element accessor name is capitalized when displayed in the table. You can
    also mix in functions as desired or necessary, but you must use the
   	 Object = [Label, Fn] method as shown below.
    You may wish to override the following two functions, which are internally used to
    translate the column information or function into a displayed header. The first one
    is used on the simple "string" column specifier, the second is used to transform the
    String(fn) into something displayable. For the Stock example, the function for Change
    becomes a header of 'd.close - d.open'.
       	_chart._doColumnHeaderCapitalize _chart._doColumnHeaderFnToString 
    You may use your own Object definition, however you must then override
    	_chart._doColumnHeaderFormat , _chart._doColumnValueFormat
    Be aware that fields without numberFormat specification will be displayed just as
    they are stored in the data, unformatted.
    ```js
        chart.columns([
                "date",    // d["date"], ie, a field accessor; capitalized automatically
                "open",    // ...
                "close",   // ...
                ["Change", // Specify an Object = [Label, Fn]
                      function (d) {
                          return numberFormat(d.close - d.open);
                      }],
                "volume"   // d["volume"], ie, a field accessor; capitalized automatically
        ]);
    ```

    A third example, where all fields are specified using the Object = [Label, Fn] method.


    ```js
        chart.columns([
                ["Date",   // Specify an Object = [Label, Fn]
		      function (d) {
			  return d.date;
		      }],
                ["Open",
		      function (d) {
			  return numberFormat(d.open);
		      }],
                ["Close",
		      function (d) {
			  return numberFormat(d.close);
		      }],
                ["Change",
		      function (d) {
			  return numberFormat(d.close - d.open);
		      }],
                ["Volume",
		      function (d) {
			  return d.volume;
		      }]
        ]);
    ```

    **/
    _chart.columns = function (_) {
        if (!arguments.length) {
            return _columns;
        }
        _columns = _;
        return _chart;
    };

    /**
    #### .sortBy([sortByFunction])
    Get or set sort-by function. This function works as a value accessor at row level and returns a
    particular field to be sorted by. Default value: identity function

    ```js
       chart.sortBy(function(d) {
            return d.date;
        });
    ```

    **/
    _chart.sortBy = function (_) {
        if (!arguments.length) {
            return _sortBy;
        }
        _sortBy = _;
        return _chart;
    };

    /**
    #### .order([order])
    Get or set sort order. Default value: ``` d3.ascending ```

    ```js
        chart.order(d3.descending);
    ```

    **/
    _chart.order = function (_) {
        if (!arguments.length) {
            return _order;
        }
        _order = _;
        return _chart;
    };

    return _chart.anchor(parent, chartGroup);
};<|MERGE_RESOLUTION|>--- conflicted
+++ resolved
@@ -22,20 +22,12 @@
 A newly created data table widget instance
 
 **/
-<<<<<<< HEAD
 dc.dataTable = function (parent, chartGroup) {
     var LABEL_CSS_CLASS = 'dc-table-label';
     var ROW_CSS_CLASS = 'dc-table-row';
     var COLUMN_CSS_CLASS = 'dc-table-column';
     var GROUP_CSS_CLASS = 'dc-table-group';
-=======
-dc.dataTable = function(parent, chartGroup) {
-    var LABEL_CSS_CLASS = "dc-table-label";
-    var ROW_CSS_CLASS = "dc-table-row";
-    var COLUMN_CSS_CLASS = "dc-table-column";
-    var GROUP_CSS_CLASS = "dc-table-group";
-    var HEAD_CSS_CLASS = "dc-table-head";
->>>>>>> a208a903
+    var HEAD_CSS_CLASS = 'dc-table-head';
 
     var _chart = dc.baseMixin({});
 
@@ -96,12 +88,8 @@
     }
 
     function renderGroups() {
-<<<<<<< HEAD
-        var groups = _chart.root().selectAll('tbody')
-            .data(nestEntries(), function (d) {
-=======
-
-        // The 'original' example uses all 'functions'.
+
+    // The 'original' example uses all 'functions'.
 	// If all 'functions' are used, then don't remove/add a header, and leave
 	// the html alone. This preserves the functionality of earlier releases.
 	// A 2nd option is a string representing a field in the data. 
@@ -130,9 +118,8 @@
                     });
         }
 
-        var groups = _chart.root().selectAll("tbody")
-            .data(nestEntries(), function(d) {
->>>>>>> a208a903
+        var groups = _chart.root().selectAll('tbody')
+            .data(nestEntries(), function (d) {
                 return _chart.keyAccessor()(d);
             });
 
@@ -177,19 +164,12 @@
             .append('tr')
             .attr('class', ROW_CSS_CLASS);
 
-<<<<<<< HEAD
-        _columns.forEach(function (f, i) {
+        _columns.forEach(function (v, i) {
             rowEnter.append('td')
                 .attr('class', COLUMN_CSS_CLASS + ' _' + i)
-                .html(f);
-=======
-        _columns.forEach(function(v,i) {
-            rowEnter.append("td")
-                .attr("class", COLUMN_CSS_CLASS + " _" + i)
                 .html(function(d) {
                         return _chart._doColumnValueFormat(v,d);
                 });
->>>>>>> a208a903
         });
 
         rows.exit().remove();
@@ -216,18 +196,11 @@
 
     /**
     #### .columns([columnFunctionArray])
-<<<<<<< HEAD
-    Get or set column functions. The data table widget uses an array of functions to generate dynamic
-    columns. Column functions are simple javascript functions with only one input argument d which
-    represents a row in the data set, and the return value of these functions will be used directly
-    to generate table content for the cells.
-=======
-    Get or set column functions. Data table widget now supports several methods of specifying the columns to display.
+    Get or set column functions. The data table widget now supports several methods of specifying the columns to display.
     The original method, first shown below, uses an array of functions to generate dynamic columns. Column functions are
-    simple javascript function with only one input argument d which represents a row in the data set, and the return value of
+    simple javascript functions with only one input argument `d` which represents a row in the data set. The return value of
     these functions will be used directly to generate table content for each cell. However, this method requires the .html
     table entry to have a fixed set of column headers.
->>>>>>> a208a903
 
     ```js
         chart.columns([
@@ -249,7 +222,7 @@
         ]);
     ```
 
-    This next example shows you can simply list the data (d) content directly without
+    The next example shows you can simply list the data (d) content directly without
     specifying it as a function, except where necessary (ie, computed columns).  Note
     the data element accessor name is capitalized when displayed in the table. You can
     also mix in functions as desired or necessary, but you must use the
