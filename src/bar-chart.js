dc.barChart = function(parent, chartGroup) {
    var MIN_BAR_WIDTH = 1;
    var BAR_PADDING_WIDTH = 2;

    var _chart = dc.stackableChart(dc.coordinateGridChart({}));

    var _centering = true;

    _chart.transitionDuration(500);

    _chart.plotData = function() {
        var groups = _chart.allGroups();

        _chart.calculateDataPointMatrix(groups);

        for (var groupIndex = 0; groupIndex < groups.length; ++groupIndex) {
            generateBarsPerGroup(groupIndex, groups[groupIndex]);
        }
    };

    function generateBarsPerGroup(groupIndex, group) {
        var bars = _chart.g().selectAll("rect." + dc.constants.STACK_CLASS + groupIndex)
            .data(group.all());

        // new
        bars.enter()
            .append("rect")
            .attr("class", "bar " + dc.constants.STACK_CLASS + groupIndex)
            .attr("x", function(data, dataIndex) {
                return barX(this, data, groupIndex, dataIndex);
            })
            .attr("y", _chart.xAxisY())
            .attr("width", barWidth);
        dc.transition(bars, _chart.transitionDuration())
            .attr("y", function(data, dataIndex) {
                return barY(this, data, dataIndex);
            })
            .attr("height", function(data) {
                return _chart.dataPointHeight(data, getGroupIndexFromBar(this));
            });

        // update
        dc.transition(bars, _chart.transitionDuration())
            .attr("x", function(data, dataIndex) {
                return barX(this, data, groupIndex, dataIndex);
            })
            .attr("y", function(data, dataIndex) {
                return barY(this, data, dataIndex);
            })
            .attr("height", function(data) {
                return _chart.dataPointHeight(data, getGroupIndexFromBar(this));
            });

        // delete
        dc.transition(bars.exit(), _chart.transitionDuration())
            .attr("y", _chart.xAxisY())
            .attr("height", 0);
    }

    function barWidth(d) {
        var numberOfBars = _chart.xUnits()(_chart.x().domain()[0], _chart.x().domain()[1]).length + BAR_PADDING_WIDTH;
        var w = Math.floor(_chart.xAxisLength() / numberOfBars);
        if (isNaN(w) || w < MIN_BAR_WIDTH)
            w = MIN_BAR_WIDTH;
        return w;
    }

    function setGroupIndexToBar(bar, groupIndex) {
        bar[dc.constants.GROUP_INDEX_NAME] = groupIndex;
    }

    function barX(bar, data, groupIndex, dataIndex) {
        setGroupIndexToBar(bar, groupIndex);
<<<<<<< HEAD
        return _chart.x()(_chart.keyAccessor()(data)) + _chart.margins().left - barWidth(data)/2;
=======
        var position = _chart.x()(_chart.keyRetriever()(data)) + _chart.margins().left;
        if(_centering)
            position = position - barWidth(data)/2;
        return position;
>>>>>>> c9715106
    }

    function getGroupIndexFromBar(bar) {
        var groupIndex = bar[dc.constants.GROUP_INDEX_NAME];
        return groupIndex;
    }

    function barY(bar, data, dataIndex) {
        var groupIndex = getGroupIndexFromBar(bar);
        return _chart.getChartStack().getDataPoint(groupIndex, dataIndex);
    }

    _chart.fadeDeselectedArea = function() {
        var bars = _chart.g().selectAll("rect.bar");

        if (!_chart.brush().empty() && _chart.brush().extent() != null) {
            var start = _chart.brush().extent()[0];
            var end = _chart.brush().extent()[1];

            bars.classed(dc.constants.DESELECTED_CLASS, function(d) {
                var xValue = _chart.keyAccessor()(d);
                return xValue < start || xValue >= end;
            });
        } else {
            bars.classed(dc.constants.DESELECTED_CLASS, false);
        }
    };

    _chart.centering = function(_){
        if(!arguments.length) return _centering;
        _centering = _;
        return _chart;
    };

    return _chart.anchor(parent, chartGroup);
};<|MERGE_RESOLUTION|>--- conflicted
+++ resolved
@@ -71,14 +71,10 @@
 
     function barX(bar, data, groupIndex, dataIndex) {
         setGroupIndexToBar(bar, groupIndex);
-<<<<<<< HEAD
-        return _chart.x()(_chart.keyAccessor()(data)) + _chart.margins().left - barWidth(data)/2;
-=======
-        var position = _chart.x()(_chart.keyRetriever()(data)) + _chart.margins().left;
+        var position = _chart.x()(_chart.keyAccessor()(data)) + _chart.margins().left;
         if(_centering)
             position = position - barWidth(data)/2;
         return position;
->>>>>>> c9715106
     }
 
     function getGroupIndexFromBar(bar) {
