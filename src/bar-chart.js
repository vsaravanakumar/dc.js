--- conflicted
+++ resolved
@@ -1,5 +1,3 @@
-<<<<<<< HEAD
-=======
 /**
  * Concrete bar chart/histogram implementation.
  *
@@ -26,7 +24,6 @@
  * Interaction with a chart will only trigger events and redraws within the chart's group.
  * @return {dc.barChart}
  */
->>>>>>> 42ad2227
 dc.barChart = function (parent, chartGroup) {
     var MIN_BAR_WIDTH = 1;
     var DEFAULT_GAP_BETWEEN_BARS = 2;
@@ -45,9 +42,6 @@
         _barWidth = undefined;
         return _chart;
     });
-
-    _chart._labelFormatter = function(d){ return d; };
-    _chart._barLabels = false;
 
     dc.override(_chart, 'render', function () {
         if (_chart.round() && _centerBar && !_alwaysUseRounding) {
@@ -78,6 +72,7 @@
         var last = layers.size() - 1;
         layers.each(function (d, i) {
             var layer = d3.select(this);
+
             renderBars(layer, i, d);
 
             if (_chart.renderLabel() && last === i) {
@@ -90,61 +85,6 @@
         return dc.utils.safeNumber(Math.abs(_chart.y()(d.y + d.y0) - _chart.y()(d.y0)));
     }
 
-<<<<<<< HEAD
-    function barLabelY(d) {
-        var
-            labY = 0,
-            labP = "out",
-            maxY = _chart.y().range()[0],
-            curY = _chart.y()(d.y + d.y0)
-        ;
-
-        if( curY < 15 ){
-            labY = curY + 15;
-            labP = "in";
-        }
-        else {
-            labY = curY -5;
-        }
-        labY = dc.utils.safeNumber(labY);
-
-        return { "y": labY, "p": labP };
-    }
-
-    function maxTitleLabelWidth(data){
-        var ret = -1;
-
-        data.values.forEach(function(v, k){
-            var width = 5.5 * _chart._labelFormatter(_chart.valueAccessor()(v.data)).length;
-            ret = ret <= width ? width : ret;
-        });
-
-        return ret;
-    }
-
-    function renderBars(layer, layerIndex, d) {
-
-        var bars = layer.selectAll("g.bargr")
-            .data(d.values, dc.pluck('x'));
-
-        var barEnter = bars.enter()
-            .append("g")
-                .attr("class", "bargr");
-
-        barEnter.append("rect")
-                    .attr("class", "bar")
-                    .attr("fill", dc.pluck('data',_chart.getColor))
-                    .attr("height", 0)
-                    .attr("y", function(d){
-                        return _chart.y()(0);
-                    });
-
-        layer.selectAll("rect.bar")
-                    .data(d.values, dc.pluck('x'));
-
-        if (_chart.renderTitle())
-            bars.append("title").text(dc.pluck('data',_chart.title(d.name)));
-=======
     function renderLabels (layer, layerIndex, d) {
         var labels = layer.selectAll('text.barLabel')
             .data(d.values, dc.pluck('x'));
@@ -169,7 +109,6 @@
             })
             .attr('y', function (d) {
                 var y = _chart.y()(d.y + d.y0);
->>>>>>> 42ad2227
 
                 if (d.y < 0) {
                     y -= barHeight(d);
@@ -205,13 +144,6 @@
             bars.on('click', _chart.onClick);
         }
 
-<<<<<<< HEAD
-        dc.transition(bars.selectAll("rect.bar"), _chart.transitionDuration())
-            .attr("x", function (d) {
-                var x = _chart.x()(d.x);
-                if (_centerBar) x -= _barWidth / 2;
-                if (_chart.isOrdinal()) x += _gap/2;
-=======
         dc.transition(bars, _chart.transitionDuration())
             .attr('x', function (d) {
                 var x = _chart.x()(d.x);
@@ -221,7 +153,6 @@
                 if (_chart.isOrdinal() && _gap !== undefined) {
                     x += _gap / 2;
                 }
->>>>>>> 42ad2227
                 return dc.utils.safeNumber(x);
             })
             .attr('y', function (d) {
@@ -243,77 +174,14 @@
         dc.transition(bars.exit(), _chart.transitionDuration())
             .attr('height', 0)
             .remove();
-
-        if (_chart.barLabels() && maxTitleLabelWidth(d) <= _barWidth){
-            barEnter.append("text")
-                    .attr("class", "bar-label")
-                    .attr("text-anchor", "middle")
-                    .attr("y", function(d){
-                        return _chart.y()(0);
-                    })
-                    .attr("data-prevvalue", function(d){
-                        return _chart.valueAccessor()(d.data);
-                    });
-
-            var labels = layer.selectAll("text.bar-label")
-                    .data(d.values, dc.pluck('x'))
-                    .text(function(d){
-                        var dat = Math.abs(_chart.valueAccessor()(d.data));
-                        var ret = _chart._labelFormatter(dat);
-                        return ret;
-                    });
-
-            dc.transition(labels, _chart.transitionDuration())
-                .attr("x", function (d) {
-                    var x = _chart.x()(d.x);
-                    if (_chart.isOrdinal()) {
-                        x += _barWidth / 2;
-                        x += _gap/2;
-                    }
-                    return dc.utils.safeNumber(x);
-                })
-                .attr("y", function (d) {
-                    return barLabelY(d).y;
-                })
-                .style("fill", function (d){
-                    if (barLabelY(d).p == "in"){
-                        return "white";
-                    }
-                    if (barLabelY(d).p == "out"){
-                        return "#3d3d3d";
-                    }
-                })
-                .tween("text", function(d) {
-                    var
-                        start,
-                        end,
-                        i;
-
-                    start = d3.select(this).attr("data-prevvalue");
-                    end   = _chart.valueAccessor()(d.data);
-                    i     = d3.interpolate(start, end);
-                    return function(t) {
-                        this.textContent = _chart._labelFormatter( i(t) );
-                    };
-                })
-                .each("end", function(d){
-                    d3.select(this).attr("data-prevvalue", function(d){
-                        return _chart.valueAccessor()(d.data);
-                    });
-                });
-        }
     }
 
     function calculateBarWidth () {
         if (_barWidth === undefined) {
             var numberOfBars = _chart.xUnitCount();
 
-<<<<<<< HEAD
-            if (_chart.isOrdinal() && !_gap)
-=======
             // please can't we always use rangeBands for bar charts?
             if (_chart.isOrdinal() && _gap === undefined) {
->>>>>>> 42ad2227
                 _barWidth = Math.floor(_chart.x().rangeBand());
             } else if (_gap) {
                 _barWidth = Math.floor((_chart.xAxisLength() - (numberOfBars - 1) * _gap) / numberOfBars);
@@ -358,15 +226,6 @@
     };
 
     /**
-<<<<<<< HEAD
-    #### .centerBar(boolean)
-    Whether the bar chart will render each bar centered around the data position on x axis. Default to false.
-
-    **/
-    _chart.centerBar = function (_) {
-        if (!arguments.length) return _centerBar;
-        _centerBar = _;
-=======
      * Whether the bar chart will render each bar centered around the data position on the x-axis.
      * @name centerBar
      * @memberof dc.barChart
@@ -380,7 +239,6 @@
             return _centerBar;
         }
         _centerBar = centerBar;
->>>>>>> 42ad2227
         return _chart;
     };
 
@@ -389,39 +247,6 @@
     });
 
     /**
-<<<<<<< HEAD
-    #### .barPadding([padding])
-    Get or set the spacing between bars as a fraction of bar size. Valid values are within 0-1.
-    Setting this value will also remove any previously set `gap`. See the
-    [d3 docs](https://github.com/mbostock/d3/wiki/Ordinal-Scales#wiki-ordinal_rangeBands)
-    for a visual description of how the padding is applied.
-    **/
-    _chart.barPadding = function (_) {
-        if (!arguments.length) return _chart._rangeBandPadding();
-        _chart._rangeBandPadding(_);
-        _gap = 0;
-        return _chart;
-    };
-
-    /**
-    #### .outerPadding([padding])
-    Get or set the outer padding on an ordinal bar chart. This setting has no effect on non-ordinal charts.
-    Padding equivlent in width to `padding * barWidth` will be added on each side of the chart.
-
-    Default: 0.5
-    **/
-    _chart.outerPadding = _chart._outerRangeBandPadding;
-
-    /**
-    #### .gap(gapBetweenBars)
-    Manually set fixed gap (in px) between bars instead of relying on the default auto-generated gap. By default bar chart
-    implementation will calculate and set the gap automatically based on the number of data points and the length of the x axis.
-
-    **/
-    _chart.gap = function (_) {
-        if (!arguments.length) return _gap;
-        _gap = _;
-=======
      * Get or set the spacing between bars as a fraction of bar size. Valid values are between 0-1.
      * Setting this value will also remove any previously set {@link #dc.barChart+gap gap}. See the
      * {@link https://github.com/mbostock/d3/wiki/Ordinal-Scales#wiki-ordinal_rangeBands d3 docs}
@@ -474,7 +299,6 @@
             return _gap;
         }
         _gap = gap;
->>>>>>> 42ad2227
         return _chart;
     };
 
@@ -492,39 +316,6 @@
     };
 
     /**
-<<<<<<< HEAD
-    #### .alwaysUseRounding([boolean])
-    Set or get the flag which determines whether rounding is enabled when bars are centered (default: false).
-    If false, using rounding with centered bars will result in a warning and rounding will be ignored.
-    This flag has no effect if bars are not centered.
-
-    When using standard d3.js rounding methods, the brush often doesn't align correctly with centered bars since the bars are offset.
-    The rounding function must add an offset to compensate, such as in the following example.
-    ```js
-    chart.round(function(n) {return Math.floor(n)+0.5});
-    ```
-    **/
-    _chart.alwaysUseRounding = function (_) {
-        if (!arguments.length) return _alwaysUseRounding;
-        _alwaysUseRounding = _;
-        return _chart;
-    };
-
-    _chart.barLabels = function (_) {
-        if (!arguments.length) return _chart._barLabels;
-        _chart._barLabels = _;
-        return _chart;
-    };
-
-    _chart.labelFormatter = function (_) {
-        if (!arguments.length) return _chart._labelFormatter;
-        _chart._labelFormatter = _;
-        return _chart;
-    };
-
-    function colorFilter(color,inv) {
-        return function() {
-=======
      * Set or get whether rounding is enabled when bars are centered. If false, using
      * rounding with centered bars will result in a warning and rounding will be ignored.  This flag
      * has no effect if bars are not {@link #dc.barChart+centerBar centered}.
@@ -550,7 +341,6 @@
 
     function colorFilter (color, inv) {
         return function () {
->>>>>>> 42ad2227
             var item = d3.select(this);
             var match = item.attr('fill') === color;
             return inv ? !match : match;
