/**
<<<<<<< HEAD
## Pie Chart

Includes: [Cap Mixin](#cap-mixin), [Color Mixin](#color-mixin), [Base Mixin](#base-mixin)

The pie chart implementation is usually used to visualize small number of categorical distributions.
Pie chart uses keyAccessor to generate slices, and valueAccessor to calculate the size of each slice(key)
relatively to the total sum of all values. Slices are ordered by `.ordering` which defaults to sorting by key.

Examples:

* [Nasdaq 100 Index](http://dc-js.github.com/dc.js/)

#### dc.pieChart(parent[, chartGroup])
Create a pie chart instance and attach it to the given parent element.

Parameters:

* parent : string - any valid d3 single selector representing typically a dom block element such
   as a div.
* chartGroup : string (optional) - name of the chart group this chart instance should be placed in. Once a chart is placed
   in a certain chart group then any interaction with such instance will only trigger events and redraw within the same
   chart group.

Return:
A newly created pie chart instance

```js
// create a pie chart under #chart-container1 element using the default global chart group
var chart1 = dc.pieChart("#chart-container1");
// create a pie chart under #chart-container2 element using chart group A
var chart2 = dc.pieChart("#chart-container2", "chartGroupA");
```

**/
dc.pieChart = function (parent, chartGroup) {
    var DEFAULT_MIN_ANGLE_FOR_LABEL = 0.5;

    var _sliceCssClass = "pie-slice";
=======
 * The pie chart implementation is usually used to visualize a small categorical distribution.  The pie
 * chart uses keyAccessor to determine the slices, and valueAccessor to calculate the size of each
 * slice relative to the sum of all values. Slices are ordered by {@link #dc.baseMixin+ordering ordering}
 * which defaults to sorting by key.
 *
 * Examples:
 * - {@link http://dc-js.github.com/dc.js/ Nasdaq 100 Index}
 * @name pieChart
 * @memberof dc
 * @mixes dc.capMixin
 * @mixes dc.colorMixin
 * @mixes dc.baseMixin
 * @example
 * // create a pie chart under #chart-container1 element using the default global chart group
 * var chart1 = dc.pieChart('#chart-container1');
 * // create a pie chart under #chart-container2 element using chart group A
 * var chart2 = dc.pieChart('#chart-container2', 'chartGroupA');
 * @param {String|node|d3.selection} parent - Any valid
 * {@link https://github.com/mbostock/d3/wiki/Selections#selecting-elements d3 single selector} specifying
 * a dom block element such as a div; or a dom element or d3 selection.
 * @param {String} [chartGroup] - The name of the chart group this chart instance should be placed in.
 * Interaction with a chart will only trigger events and redraws within the chart's group.
 * @return {dc.pieChart}
 */
dc.pieChart = function (parent, chartGroup) {
    var DEFAULT_MIN_ANGLE_FOR_LABEL = 0.5;

    var _sliceCssClass = 'pie-slice';
    var _emptyCssClass = 'empty-chart';
    var _emptyTitle = 'empty';
>>>>>>> 42ad2227

    var _radius,
        _givenRadius, // specified radius, if any
        _innerRadius = 0,
        _externalRadiusPadding = 0;

    var _g;
<<<<<<< HEAD

=======
    var _cx;
    var _cy;
>>>>>>> 42ad2227
    var _minAngleForLabel = DEFAULT_MIN_ANGLE_FOR_LABEL;
    var _externalLabelRadius;
<<<<<<< HEAD

    var _chart = dc.capMixin(dc.marginMixin(dc.colorMixin(dc.baseMixin({}))) );
=======
    var _drawPaths = false;
    var _chart = dc.capMixin(dc.colorMixin(dc.baseMixin({})));
>>>>>>> 42ad2227

    _chart.colorAccessor(_chart.cappedKeyAccessor);

    _chart.title(function (d) {
        return _chart.cappedKeyAccessor(d) + ': ' + _chart.cappedValueAccessor(d);
    });

    /**
     * Get or set the maximum number of slices the pie chart will generate. The top slices are determined by
     * value from high to low. Other slices exeeding the cap will be rolled up into one single *Others* slice.
     * @name slicesCap
     * @memberof dc.pieChart
     * @instance
     * @param {Number} [cap]
     * @return {Number}
     * @return {dc.pieChart}
     */
    _chart.slicesCap = _chart.cap;

    _chart.label(_chart.cappedKeyAccessor);
    _chart.renderLabel(true);

    _chart.transitionDuration(350);

    _chart._doRender = function () {
        _chart.resetSvg();

        _g = _chart.svg()
            .append('g')
            .attr('transform', 'translate(' + _chart.cx() + ',' + _chart.cy() + ')');

        drawChart();

        return _chart;
    };

    function drawChart () {
        // set radius on basis of chart dimension if missing
        _radius = _givenRadius ? _givenRadius : d3.min([_chart.width(), _chart.height()]) / 2;

        var arc = buildArcs();

        var pie = pieLayout();
<<<<<<< HEAD
        var pieData = pie(_chart.data());
=======
        var pieData;
        // if we have data...
        if (d3.sum(_chart.data(), _chart.valueAccessor())) {
            pieData = pie(_chart.data());
            _g.classed(_emptyCssClass, false);
        } else {
            // otherwise we'd be getting NaNs, so override
            // note: abuse others for its ignoring the value accessor
            pieData = pie([{key: _emptyTitle, value: 1, others: [_emptyTitle]}]);
            _g.classed(_emptyCssClass, true);
        }
>>>>>>> 42ad2227

        if (_g) {
            var slices = _g.selectAll('g.' + _sliceCssClass)
                .data(pieData);

            createElements(slices, arc, pieData);

            updateElements(pieData, arc);

            removeElements(slices);

            highlightFilter();

            dc.transition(_g, _chart.transitionDuration())
                .attr('transform', 'translate(' + _chart.cx() + ',' + _chart.cy() + ')');
        }
    }

    function createElements (slices, arc, pieData) {
        var slicesEnter = createSliceNodes(slices);

        createSlicePath(slicesEnter, arc);

        createTitles(slicesEnter);

        createLabels(pieData, arc);
    }

    function createSliceNodes (slices) {
        var slicesEnter = slices
            .enter()
            .append('g')
            .attr('class', function (d, i) {
                return _sliceCssClass + ' _' + i;
            });
        return slicesEnter;
    }

    function createSlicePath (slicesEnter, arc) {
        var slicePath = slicesEnter.append('path')
            .attr('fill', fill)
            .on('click', onClick)
            .attr('d', function (d, i) {
                return safeArc(d, i, arc);
            });

        dc.transition(slicePath, _chart.transitionDuration(), function (s) {
            s.attrTween('d', tweenPie);
        });
    }

    function createTitles (slicesEnter) {
        if (_chart.renderTitle()) {
            slicesEnter.append('title').text(function (d) {
                return _chart.title()(d.data);
            });
        }
    }

    function positionLabels (labelsEnter, arc) {
        dc.transition(labelsEnter, _chart.transitionDuration())
            .attr('transform', function (d) {
                return labelPosition(d, arc);
            })
            .attr('text-anchor', 'middle')
            .text(function (d) {
                var data = d.data;
                if ((sliceHasNoData(data) || sliceTooSmall(d)) && !isSelectedSlice(d)) {
                    return '';
                }
                return _chart.label()(d.data);
            });
    }

    function createLabels (pieData, arc) {
        if (_chart.renderLabel()) {
            var labels = _g.selectAll('text.' + _sliceCssClass)
                .data(pieData);

            labels.exit().remove();

            var labelsEnter = labels
                .enter()
                .append('text')
                .attr('class', function (d, i) {
                    var classes = _sliceCssClass + ' _' + i;
                    if (_externalLabelRadius) {
                        classes += ' external';
                    }
                    return classes;
                })
                .on('click', onClick);
            positionLabels(labelsEnter, arc);
            if (_externalLabelRadius && _drawPaths) {
                updateLabelPaths(pieData, arc);
            }
        }
    }

    function updateLabelPaths (pieData, arc) {
        var polyline = _g.selectAll('polyline.' + _sliceCssClass)
                .data(pieData);

        polyline
                .enter()
                .append('polyline')
                .attr('class', function (d, i) {
                    return 'pie-path _' + i + ' ' + _sliceCssClass;
                });

        polyline.exit().remove();
        dc.transition(polyline, _chart.transitionDuration())
            .attrTween('points', function (d) {
                this._current = this._current || d;
                var interpolate = d3.interpolate(this._current, d);
                this._current = interpolate(0);
                return function (t) {
                    var arc2 = d3.svg.arc()
                            .outerRadius(_radius - _externalRadiusPadding + _externalLabelRadius)
                            .innerRadius(_radius - _externalRadiusPadding);
                    var d2 = interpolate(t);
                    return [arc.centroid(d2), arc2.centroid(d2)];
                };
            })
            .style('visibility', function (d) {
                return d.endAngle - d.startAngle < 0.0001 ? 'hidden' : 'visible';
            });

    }

    function updateElements (pieData, arc) {
        updateSlicePaths(pieData, arc);
        updateLabels(pieData, arc);
        updateTitles(pieData);
    }

    function updateSlicePaths (pieData, arc) {
        var slicePaths = _g.selectAll('g.' + _sliceCssClass)
            .data(pieData)
            .select('path')
            .attr('d', function (d, i) {
                return safeArc(d, i, arc);
            });
        dc.transition(slicePaths, _chart.transitionDuration(),
            function (s) {
                s.attrTween('d', tweenPie);
            }).attr('fill', fill);
    }

    function updateLabels (pieData, arc) {
        if (_chart.renderLabel()) {
            var labels = _g.selectAll('text.' + _sliceCssClass)
                .data(pieData);
            positionLabels(labels, arc);
            if (_externalLabelRadius && _drawPaths) {
                updateLabelPaths(pieData, arc);
            }
        }
    }

    function updateTitles (pieData) {
        if (_chart.renderTitle()) {
            _g.selectAll('g.' + _sliceCssClass)
                .data(pieData)
                .select('title')
                .text(function (d) {
                    return _chart.title()(d.data);
                });
        }
    }

    function removeElements (slices) {
        slices.exit().remove();
    }

    function highlightFilter () {
        if (_chart.hasFilter()) {
            _chart.selectAll('g.' + _sliceCssClass).each(function (d) {
                if (isSelectedSlice(d)) {
                    _chart.highlightSelected(this);
                } else {
                    _chart.fadeDeselected(this);
                }
            });
        } else {
            _chart.selectAll('g.' + _sliceCssClass).each(function () {
                _chart.resetHighlight(this);
            });
        }
    }

    /**
<<<<<<< HEAD
    #### .innerRadius([innerRadius])
    Get or set the inner radius on a particular pie chart instance. If inner radius is greater than 0px then the pie chart
    will be essentially rendered as a doughnut chart. Default inner radius is 0px.

    **/
    _chart.innerRadius = function (r) {
        if (!arguments.length) return _innerRadius;
        _innerRadius = r;
=======
     * Get or set the external radius padding of the pie chart. This will force the radius of the
     * pie chart to become smaller or larger depending on the value.
     * @name externalRadiusPadding
     * @memberof dc.pieChart
     * @instance
     * @param {Number} [externalRadiusPadding=0]
     * @return {Number}
     * @return {dc.pieChart}
     */
    _chart.externalRadiusPadding = function (externalRadiusPadding) {
        if (!arguments.length) {
            return _externalRadiusPadding;
        }
        _externalRadiusPadding = externalRadiusPadding;
>>>>>>> 42ad2227
        return _chart;
    };

    /**
<<<<<<< HEAD
    #### .radius([radius])
    Get or set the radius on a particular pie chart instance. Default radius is 90px.

    **/
    _chart.radius = function (r) {
        if (!arguments.length) return _radius;
        _radius = r;
=======
     * Get or set the inner radius of the pie chart. If the inner radius is greater than 0px then the
     * pie chart will be rendered as a doughnut chart.
     * @name innerRadius
     * @memberof dc.pieChart
     * @instance
     * @param {Number} [innerRadius=0]
     * @return {Number}
     * @return {dc.pieChart}
     */
    _chart.innerRadius = function (innerRadius) {
        if (!arguments.length) {
            return _innerRadius;
        }
        _innerRadius = innerRadius;
>>>>>>> 42ad2227
        return _chart;
    };

    /**
<<<<<<< HEAD
    #### .cx()
    Get center x coordinate position. This function is **not chainable**.

    **/
    _chart.cx = function () {
        return _chart.width() / 2;
    };

    /**
    #### .cy()
    Get center y coordinate position. This function is **not chainable**.

    **/
    _chart.cy = function () {
        return _chart.height() / 2;
=======
     * Get or set the outer radius. If the radius is not set, it will be half of the minimum of the
     * chart width and height.
     * @name radius
     * @memberof dc.pieChart
     * @instance
     * @param {Number} [radius]
     * @return {Number}
     * @return {dc.pieChart}
     */
    _chart.radius = function (radius) {
        if (!arguments.length) {
            return _givenRadius;
        }
        _givenRadius = radius;
        return _chart;
    };

    /**
     * Get or set center x coordinate position. Default is center of svg.
     * @name cx
     * @memberof dc.pieChart
     * @instance
     * @param {Number} [cx]
     * @return {Number}
     * @return {dc.pieChart}
     */
    _chart.cx = function (cx) {
        if (!arguments.length) {
            return (_cx ||  _chart.width() / 2);
        }
        _cx = cx;
        return _chart;
    };

    /**
     * Get or set center y coordinate position. Default is center of svg.
     * @name cy
     * @memberof dc.pieChart
     * @instance
     * @param {Number} [cy]
     * @return {Number}
     * @return {dc.pieChart}
     */
    _chart.cy = function (cy) {
        if (!arguments.length) {
            return (_cy ||  _chart.height() / 2);
        }
        _cy = cy;
        return _chart;
>>>>>>> 42ad2227
    };

    function buildArcs () {
        return d3.svg.arc()
            .outerRadius(_radius - _externalRadiusPadding)
            .innerRadius(_innerRadius);
    }

    function isSelectedSlice (d) {
        return _chart.hasFilter(_chart.cappedKeyAccessor(d.data));
    }

    _chart._doRedraw = function () {
        drawChart();
        return _chart;
    };

    /**
<<<<<<< HEAD
    #### .minAngleForLabel([minAngle])
    Get or set the minimal slice angle for label rendering. Any slice with a smaller angle will not render slice label.
    Default min angle is 0.5.
    **/
    _chart.minAngleForLabel = function (_) {
        if (!arguments.length) return _minAngleForLabel;
        _minAngleForLabel = _;
=======
     * Get or set the minimal slice angle for label rendering. Any slice with a smaller angle will not
     * display a slice label.
     * @name minAngleForLabel
     * @memberof dc.pieChart
     * @instance
     * @param {Number} [minAngleForLabel=0.5]
     * @return {Number}
     * @return {dc.pieChart}
     */
    _chart.minAngleForLabel = function (minAngleForLabel) {
        if (!arguments.length) {
            return _minAngleForLabel;
        }
        _minAngleForLabel = minAngleForLabel;
>>>>>>> 42ad2227
        return _chart;
    };

    function pieLayout () {
        return d3.layout.pie().sort(null).value(_chart.cappedValueAccessor);
    }

    function sliceTooSmall (d) {
        var angle = (d.endAngle - d.startAngle);
        return isNaN(angle) || angle < _minAngleForLabel;
    }

    function sliceHasNoData (d) {
        return _chart.cappedValueAccessor(d) === 0;
    }

    function tweenPie (b) {
        b.innerRadius = _innerRadius;
        var current = this._current;
        if (isOffCanvas(current)) {
            current = {startAngle: 0, endAngle: 0};
        }
        var i = d3.interpolate(current, b);
        this._current = i(0);
        return function (t) {
            return safeArc(i(t), 0, buildArcs());
        };
    }

    function isOffCanvas (current) {
        return !current || isNaN(current.startAngle) || isNaN(current.endAngle);
    }

    function fill (d, i) {
        return _chart.getColor(d.data, i);
    }

<<<<<<< HEAD
    function onClick(d, i) {
        _chart.onClick(d.data, i);
=======
    function onClick (d, i) {
        if (_g.attr('class') !== _emptyCssClass) {
            _chart.onClick(d.data, i);
        }
>>>>>>> 42ad2227
    }

    function safeArc (d, i, arc) {
        var path = arc(d, i);
        if (path.indexOf('NaN') >= 0) {
            path = 'M0,0';
        }
        return path;
    }

    /**
<<<<<<< HEAD
     #### .externalLabels([radius])
     Position slice labels offset from the outer edge of the chart

     The given argument sets the radial offset.
=======
     * Title to use for the only slice when there is no data.
     * @name emptyTitle
     * @memberof dc.pieChart
     * @instance
     * @param {String} [title]
     * @return {String}
     * @return {dc.pieChart}
     */
    _chart.emptyTitle = function (title) {
        if (arguments.length === 0) {
            return _emptyTitle;
        }
        _emptyTitle = title;
        return _chart;
    };

    /**
     * Position slice labels offset from the outer edge of the chart
     *
     * The given argument sets the radial offset.
     * @name externalLabels
     * @memberof dc.pieChart
     * @instance
     * @param {Number} [externalLabelRadius]
     * @return {Number}
     * @return {dc.pieChart}
>>>>>>> 42ad2227
     */
    _chart.externalLabels = function (externalLabelRadius) {
        if (arguments.length === 0) {
            return _externalLabelRadius;
        } else if (externalLabelRadius) {
            _externalLabelRadius = externalLabelRadius;
        } else {
            _externalLabelRadius = undefined;
        }

        return _chart;
    };

    /**
     * Get or set whether to draw lines from pie slices to their labels.
     *
     * @name drawPaths
     * @memberof dc.pieChart
     * @instance
     * @param {Boolean} [drawPaths]
     * @return {Boolean}
     * @return {dc.pieChart}
     */
    _chart.drawPaths = function (drawPaths) {
        if (arguments.length === 0) {
            return _drawPaths;
        }
        _drawPaths = drawPaths;
        return _chart;
    };

    function labelPosition (d, arc) {
        var centroid;
        if (_externalLabelRadius) {
            centroid = d3.svg.arc()
                .outerRadius(_radius - _externalRadiusPadding + _externalLabelRadius)
                .innerRadius(_radius - _externalRadiusPadding + _externalLabelRadius)
                .centroid(d);
        } else {
            centroid = arc.centroid(d);
        }
        if (isNaN(centroid[0]) || isNaN(centroid[1])) {
            return 'translate(0,0)';
        } else {
            return 'translate(' + centroid + ')';
        }
    }

    _chart.legendables = function () {
        return _chart.data().map(function (d, i) {
            var legendable = {name: d.key, data: d.value, others: d.others, chart: _chart};
            legendable.color = _chart.getColor(d, i);
            return legendable;
        });
    };

    _chart.legendHighlight = function (d) {
        highlightSliceFromLegendable(d, true);
    };

    _chart.legendReset = function (d) {
        highlightSliceFromLegendable(d, false);
    };

    _chart.legendToggle = function (d) {
        _chart.onClick({key: d.name, others: d.others});
    };

    function highlightSliceFromLegendable (legendable, highlighted) {
        _chart.selectAll('g.pie-slice').each(function (d) {
            if (legendable.name === d.data.key) {
                d3.select(this).classed('highlight', highlighted);
            }
        });
    }

    return _chart.anchor(parent, chartGroup);
};<|MERGE_RESOLUTION|>--- conflicted
+++ resolved
@@ -1,44 +1,4 @@
 /**
-<<<<<<< HEAD
-## Pie Chart
-
-Includes: [Cap Mixin](#cap-mixin), [Color Mixin](#color-mixin), [Base Mixin](#base-mixin)
-
-The pie chart implementation is usually used to visualize small number of categorical distributions.
-Pie chart uses keyAccessor to generate slices, and valueAccessor to calculate the size of each slice(key)
-relatively to the total sum of all values. Slices are ordered by `.ordering` which defaults to sorting by key.
-
-Examples:
-
-* [Nasdaq 100 Index](http://dc-js.github.com/dc.js/)
-
-#### dc.pieChart(parent[, chartGroup])
-Create a pie chart instance and attach it to the given parent element.
-
-Parameters:
-
-* parent : string - any valid d3 single selector representing typically a dom block element such
-   as a div.
-* chartGroup : string (optional) - name of the chart group this chart instance should be placed in. Once a chart is placed
-   in a certain chart group then any interaction with such instance will only trigger events and redraw within the same
-   chart group.
-
-Return:
-A newly created pie chart instance
-
-```js
-// create a pie chart under #chart-container1 element using the default global chart group
-var chart1 = dc.pieChart("#chart-container1");
-// create a pie chart under #chart-container2 element using chart group A
-var chart2 = dc.pieChart("#chart-container2", "chartGroupA");
-```
-
-**/
-dc.pieChart = function (parent, chartGroup) {
-    var DEFAULT_MIN_ANGLE_FOR_LABEL = 0.5;
-
-    var _sliceCssClass = "pie-slice";
-=======
  * The pie chart implementation is usually used to visualize a small categorical distribution.  The pie
  * chart uses keyAccessor to determine the slices, and valueAccessor to calculate the size of each
  * slice relative to the sum of all values. Slices are ordered by {@link #dc.baseMixin+ordering ordering}
@@ -69,7 +29,6 @@
     var _sliceCssClass = 'pie-slice';
     var _emptyCssClass = 'empty-chart';
     var _emptyTitle = 'empty';
->>>>>>> 42ad2227
 
     var _radius,
         _givenRadius, // specified radius, if any
@@ -77,21 +36,12 @@
         _externalRadiusPadding = 0;
 
     var _g;
-<<<<<<< HEAD
-
-=======
     var _cx;
     var _cy;
->>>>>>> 42ad2227
     var _minAngleForLabel = DEFAULT_MIN_ANGLE_FOR_LABEL;
     var _externalLabelRadius;
-<<<<<<< HEAD
-
-    var _chart = dc.capMixin(dc.marginMixin(dc.colorMixin(dc.baseMixin({}))) );
-=======
     var _drawPaths = false;
     var _chart = dc.capMixin(dc.colorMixin(dc.baseMixin({})));
->>>>>>> 42ad2227
 
     _chart.colorAccessor(_chart.cappedKeyAccessor);
 
@@ -135,9 +85,6 @@
         var arc = buildArcs();
 
         var pie = pieLayout();
-<<<<<<< HEAD
-        var pieData = pie(_chart.data());
-=======
         var pieData;
         // if we have data...
         if (d3.sum(_chart.data(), _chart.valueAccessor())) {
@@ -149,7 +96,6 @@
             pieData = pie([{key: _emptyTitle, value: 1, others: [_emptyTitle]}]);
             _g.classed(_emptyCssClass, true);
         }
->>>>>>> 42ad2227
 
         if (_g) {
             var slices = _g.selectAll('g.' + _sliceCssClass)
@@ -342,16 +288,6 @@
     }
 
     /**
-<<<<<<< HEAD
-    #### .innerRadius([innerRadius])
-    Get or set the inner radius on a particular pie chart instance. If inner radius is greater than 0px then the pie chart
-    will be essentially rendered as a doughnut chart. Default inner radius is 0px.
-
-    **/
-    _chart.innerRadius = function (r) {
-        if (!arguments.length) return _innerRadius;
-        _innerRadius = r;
-=======
      * Get or set the external radius padding of the pie chart. This will force the radius of the
      * pie chart to become smaller or larger depending on the value.
      * @name externalRadiusPadding
@@ -366,20 +302,10 @@
             return _externalRadiusPadding;
         }
         _externalRadiusPadding = externalRadiusPadding;
->>>>>>> 42ad2227
-        return _chart;
-    };
-
-    /**
-<<<<<<< HEAD
-    #### .radius([radius])
-    Get or set the radius on a particular pie chart instance. Default radius is 90px.
-
-    **/
-    _chart.radius = function (r) {
-        if (!arguments.length) return _radius;
-        _radius = r;
-=======
+        return _chart;
+    };
+
+    /**
      * Get or set the inner radius of the pie chart. If the inner radius is greater than 0px then the
      * pie chart will be rendered as a doughnut chart.
      * @name innerRadius
@@ -394,28 +320,10 @@
             return _innerRadius;
         }
         _innerRadius = innerRadius;
->>>>>>> 42ad2227
-        return _chart;
-    };
-
-    /**
-<<<<<<< HEAD
-    #### .cx()
-    Get center x coordinate position. This function is **not chainable**.
-
-    **/
-    _chart.cx = function () {
-        return _chart.width() / 2;
-    };
-
-    /**
-    #### .cy()
-    Get center y coordinate position. This function is **not chainable**.
-
-    **/
-    _chart.cy = function () {
-        return _chart.height() / 2;
-=======
+        return _chart;
+    };
+
+    /**
      * Get or set the outer radius. If the radius is not set, it will be half of the minimum of the
      * chart width and height.
      * @name radius
@@ -465,7 +373,6 @@
         }
         _cy = cy;
         return _chart;
->>>>>>> 42ad2227
     };
 
     function buildArcs () {
@@ -484,15 +391,6 @@
     };
 
     /**
-<<<<<<< HEAD
-    #### .minAngleForLabel([minAngle])
-    Get or set the minimal slice angle for label rendering. Any slice with a smaller angle will not render slice label.
-    Default min angle is 0.5.
-    **/
-    _chart.minAngleForLabel = function (_) {
-        if (!arguments.length) return _minAngleForLabel;
-        _minAngleForLabel = _;
-=======
      * Get or set the minimal slice angle for label rendering. Any slice with a smaller angle will not
      * display a slice label.
      * @name minAngleForLabel
@@ -507,7 +405,6 @@
             return _minAngleForLabel;
         }
         _minAngleForLabel = minAngleForLabel;
->>>>>>> 42ad2227
         return _chart;
     };
 
@@ -545,15 +442,10 @@
         return _chart.getColor(d.data, i);
     }
 
-<<<<<<< HEAD
-    function onClick(d, i) {
-        _chart.onClick(d.data, i);
-=======
     function onClick (d, i) {
         if (_g.attr('class') !== _emptyCssClass) {
             _chart.onClick(d.data, i);
         }
->>>>>>> 42ad2227
     }
 
     function safeArc (d, i, arc) {
@@ -565,12 +457,6 @@
     }
 
     /**
-<<<<<<< HEAD
-     #### .externalLabels([radius])
-     Position slice labels offset from the outer edge of the chart
-
-     The given argument sets the radial offset.
-=======
      * Title to use for the only slice when there is no data.
      * @name emptyTitle
      * @memberof dc.pieChart
@@ -597,7 +483,6 @@
      * @param {Number} [externalLabelRadius]
      * @return {Number}
      * @return {dc.pieChart}
->>>>>>> 42ad2227
      */
     _chart.externalLabels = function (externalLabelRadius) {
         if (arguments.length === 0) {
