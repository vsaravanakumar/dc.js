/**
 * A heat map is matrix that represents the values of two dimensions of data using colors.
 * @name heatMap
 * @memberof dc
 * @mixes dc.colorMixin
 * @mixes dc.marginMixin
 * @mixes dc.baseMixin
 * @example
 * // create a heat map under #chart-container1 element using the default global chart group
 * var heatMap1 = dc.heatMap('#chart-container1');
 * // create a heat map under #chart-container2 element using chart group A
 * var heatMap2 = dc.heatMap('#chart-container2', 'chartGroupA');
 * @param {String|node|d3.selection|dc.compositeChart} parent - Any valid
 * [d3 single selector](https://github.com/mbostock/d3/wiki/Selections#selecting-elements) specifying
 * a dom block element such as a div; or a dom element or d3 selection.  If the bar chart is a sub-chart
 * in a [Composite Chart](#composite-chart) then pass in the parent composite chart instance.
 * @param {String} [chartGroup] - The name of the chart group this chart instance should be placed in.
 * Interaction with a chart will only trigger events and redraws within the chart's group.
 * @returns {HeatMap}
 */
dc.heatMap = function (parent, chartGroup) {

    var DEFAULT_BORDER_RADIUS = 6.75;

    var _chartBody;

    var _cols;
    var _rows;
    var _colOrdering = d3.ascending;
    var _rowOrdering = d3.ascending;
    var _colScale = d3.scale.ordinal();
    var _rowScale = d3.scale.ordinal();

    var _xBorderRadius = DEFAULT_BORDER_RADIUS;
    var _yBorderRadius = DEFAULT_BORDER_RADIUS;

    var _chart = dc.colorMixin(dc.marginMixin(dc.baseMixin({})));
    _chart._mandatoryAttributes(['group']);
    _chart.title(_chart.colorAccessor());

    var _colsLabel = function (d) {
        return d;
    };
    var _rowsLabel = function (d) {
        return d;
    };

    /**
     * Set or get the column label function. The chart class uses this function to render
     * column labels on the X axis. It is passed the column name.
     * @name colsLabel
     * @memberof dc.heatMap
     * @instance
     * @example
     * // the default label function just returns the name
     * chart.colsLabel(function(d) { return d; });
     * @param  {Function} [labelFunction=function(d) { return d; }]
     * @returns {Chart}
     */
    _chart.colsLabel = function (labelFunction) {
        if (!arguments.length) {
            return _colsLabel;
        }
        _colsLabel = labelFunction;
        return _chart;
    };

    /**
     * Set or get the row label function. The chart class uses this function to render
     * row labels on the Y axis. It is passed the row name.
     * @name rowsLabel
     * @memberof dc.heatMap
     * @instance
     * @example
     * // the default label function just returns the name
     * chart.rowsLabel(function(d) { return d; });
     * @param  {Function} [labelFunction=function(d) { return d; }]
     * @returns {Chart}
     */
    _chart.rowsLabel = function (labelFunction) {
        if (!arguments.length) {
            return _rowsLabel;
        }
        _rowsLabel = labelFunction;
        return _chart;
    };

    var _xAxisOnClick = function (d) { filterAxis(0, d); };
    var _yAxisOnClick = function (d) { filterAxis(1, d); };
    var _boxOnClick = function (d) {
        var filter = d.key;
        dc.events.trigger(function () {
            _chart.filter(filter);
            _chart.redrawGroup();
        });
    };

    function filterAxis (axis, value) {
        var cellsOnAxis = _chart.selectAll('.box-group').filter(function (d) {
            return d.key[axis] === value;
        });
        var unfilteredCellsOnAxis = cellsOnAxis.filter(function (d) {
            return !_chart.hasFilter(d.key);
        });
        dc.events.trigger(function () {
            if (unfilteredCellsOnAxis.empty()) {
                cellsOnAxis.each(function (d) {
                    _chart.filter(d.key);
                });
            } else {
                unfilteredCellsOnAxis.each(function (d) {
                    _chart.filter(d.key);
                });
            }
            _chart.redrawGroup();
        });
    }

    dc.override(_chart, 'filter', function (filter) {
        if (!arguments.length) {
            return _chart._filter();
        }

        return _chart._filter(dc.filters.TwoDimensionalFilter(filter));
    });

<<<<<<< HEAD
    /**
     #### .rows([values])
     Gets or sets the values used to create the rows of the heatmap, as an array. By default, all
     the values will be fetched from the data using the value accessor.
     **/

    _chart.rows = function (_) {
        if (!arguments.length) {
=======
    function uniq (d, i, a) {
        return !i || a[i - 1] !== d;
    }

    /**
     * Gets or sets the values used to create the rows of the heatmap, as an array. By default, all
     * the values will be fetched from the data using the value accessor, and they will be sorted in
     * ascending order.
     * @name rows
     * @memberof dc.heatMap
     * @instance
     * @param  {Array<String|Number>} [rows]
     * @returns {Chart}
     */
    _chart.rows = function (rows) {
        if (arguments.length) {
            _rows = rows;
            return _chart;
        }
        if (_rows) {
>>>>>>> 8f90fea4
            return _rows;
        }
        _rows = _;
        return _chart;
    };

    /**
     #### .rowOrdering([orderFunction])
     Get or set an accessor to order the rows.  Default is d3.ascending.
     */
    _chart.rowOrdering = function (_) {
        if (!arguments.length) {
            return _rowOrdering;
        }
        _rowOrdering = _;
        return _chart;
    };

    /**
<<<<<<< HEAD
     #### .cols([keys])
     Gets or sets the keys used to create the columns of the heatmap, as an array. By default, all
     the values will be fetched from the data using the key accessor.
     **/
    _chart.cols = function (_) {
        if (!arguments.length) {
=======
     * Gets or sets the keys used to create the columns of the heatmap, as an array. By default, all
     * the values will be fetched from the data using the key accessor, and they will be sorted in
     * ascending order.
     * @name cols
     * @memberof dc.heatMap
     * @instance
     * @param  {Array<String|Number>} [cols]
     * @returns {Chart}
     */
    _chart.cols = function (cols) {
        if (arguments.length) {
            _cols = cols;
            return _chart;
        }
        if (_cols) {
>>>>>>> 8f90fea4
            return _cols;
        }
        _cols = _;
        return _chart;
    };

    /**
     #### .colOrdering([orderFunction])
     Get or set an accessor to order the cols.  Default is ascending.
     */
    _chart.colOrdering = function (_) {
        if (!arguments.length) {
            return _colOrdering;
        }
        _colOrdering = _;
        return _chart;
    };

    _chart._doRender = function () {
        _chart.resetSvg();

        _chartBody = _chart.svg()
            .append('g')
            .attr('class', 'heatmap')
            .attr('transform', 'translate(' + _chart.margins().left + ',' + _chart.margins().top + ')');

        return _chart._doRedraw();
    };

    _chart._doRedraw = function () {
        var data = _chart.data(),
            rows = _chart.rows() || data.map(_chart.valueAccessor()),
            cols = _chart.cols() || data.map(_chart.keyAccessor());
        if (_rowOrdering) {
            rows = rows.sort(_rowOrdering);
        }
        if (_colOrdering) {
            cols = cols.sort(_colOrdering);
        }
        rows = _rowScale.domain(rows);
        cols = _colScale.domain(cols);

        var rowCount = rows.domain().length,
            colCount = cols.domain().length,
            boxWidth = Math.floor(_chart.effectiveWidth() / colCount),
            boxHeight = Math.floor(_chart.effectiveHeight() / rowCount);

        cols.rangeRoundBands([0, _chart.effectiveWidth()]);
        rows.rangeRoundBands([_chart.effectiveHeight(), 0]);

        var boxes = _chartBody.selectAll('g.box-group').data(_chart.data(), function (d, i) {
            return _chart.keyAccessor()(d, i) + '\0' + _chart.valueAccessor()(d, i);
        });
        var gEnter = boxes.enter().append('g')
            .attr('class', 'box-group');

        gEnter.append('rect')
            .attr('class', 'heat-box')
            .attr('fill', 'white')
            .on('click', _chart.boxOnClick());

        if (_chart.renderTitle()) {
            gEnter.append('title');
            boxes.selectAll('title').text(_chart.title());
        }

        dc.transition(boxes.selectAll('rect'), _chart.transitionDuration())
            .attr('x', function (d, i) { return cols(_chart.keyAccessor()(d, i)); })
            .attr('y', function (d, i) { return rows(_chart.valueAccessor()(d, i)); })
            .attr('rx', _xBorderRadius)
            .attr('ry', _yBorderRadius)
            .attr('fill', _chart.getColor)
            .attr('width', boxWidth)
            .attr('height', boxHeight);

        boxes.exit().remove();

        var gCols = _chartBody.selectAll('g.cols');
        if (gCols.empty()) {
            gCols = _chartBody.append('g').attr('class', 'cols axis');
        }
        var gColsText = gCols.selectAll('text').data(cols.domain());
        gColsText.enter().append('text')
              .attr('x', function (d) { return cols(d) + boxWidth / 2; })
              .style('text-anchor', 'middle')
              .attr('y', _chart.effectiveHeight())
              .attr('dy', 12)
              .on('click', _chart.xAxisOnClick())
              .text(_chart.colsLabel());
        dc.transition(gColsText, _chart.transitionDuration())
               .text(_chart.colsLabel())
               .attr('x', function (d) { return cols(d) + boxWidth / 2; })
               .attr('y', _chart.effectiveHeight());
        gColsText.exit().remove();
        var gRows = _chartBody.selectAll('g.rows');
        if (gRows.empty()) {
            gRows = _chartBody.append('g').attr('class', 'rows axis');
        }
        var gRowsText = gRows.selectAll('text').data(rows.domain());
        gRowsText.enter().append('text')
              .attr('dy', 6)
              .style('text-anchor', 'end')
              .attr('x', 0)
              .attr('dx', -2)
              .on('click', _chart.yAxisOnClick())
              .text(_chart.rowsLabel());
        dc.transition(gRowsText, _chart.transitionDuration())
              .text(_chart.rowsLabel())
              .attr('y', function (d) { return rows(d) + boxHeight / 2; });
        gRowsText.exit().remove();

        if (_chart.hasFilter()) {
            _chart.selectAll('g.box-group').each(function (d) {
                if (_chart.isSelectedNode(d)) {
                    _chart.highlightSelected(this);
                } else {
                    _chart.fadeDeselected(this);
                }
            });
        } else {
            _chart.selectAll('g.box-group').each(function () {
                _chart.resetHighlight(this);
            });
        }
        return _chart;
    };

    /**
     * Gets or sets the handler that fires when an individual cell is clicked in the heatmap.
     * By default, filtering of the cell will be toggled.
     * @name boxOnClick
     * @memberof dc.heatMap
     * @instance
     * @param  {Function} [handler]
     * @returns {Chart}
     */
    _chart.boxOnClick = function (handler) {
        if (!arguments.length) {
            return _boxOnClick;
        }
        _boxOnClick = handler;
        return _chart;
    };

    /**
     * Gets or sets the handler that fires when a column tick is clicked in the x axis.
     * By default, if any cells in the column are unselected, the whole column will be selected,
     * otherwise the whole column will be unselected.
     * @name xAxisOnClick
     * @memberof dc.heatMap
     * @instance
     * @param  {Function} [handler]
     * @returns {Chart}
     */
    _chart.xAxisOnClick = function (handler) {
        if (!arguments.length) {
            return _xAxisOnClick;
        }
        _xAxisOnClick = handler;
        return _chart;
    };

    /**
     * Gets or sets the handler that fires when a row tick is clicked in the y axis.
     * By default, if any cells in the row are unselected, the whole row will be selected,
     * otherwise the whole row will be unselected.
     * @name yAxisOnClick
     * @memberof dc.heatMap
     * @instance
     * @param  {Function} [handler]
     * @returns {Chart}
     */
    _chart.yAxisOnClick = function (handler) {
        if (!arguments.length) {
            return _yAxisOnClick;
        }
        _yAxisOnClick = handler;
        return _chart;
    };

    /**
     * Gets or sets the X border radius.  Set to 0 to get full rectangles.
     * @name xBorderRadius
     * @memberof dc.heatMap
     * @instance
     * @param  {Number} [xBorderRadius=6.75]
     * @returns {Chart}
     */
    _chart.xBorderRadius = function (xBorderRadius) {
        if (!arguments.length) {
            return _xBorderRadius;
        }
        _xBorderRadius = xBorderRadius;
        return _chart;
    };

    /**
     * Gets or sets the Y border radius.  Set to 0 to get full rectangles.
     * @name yBorderRadius
     * @memberof dc.heatMap
     * @instance
     * @param  {Number} [yBorderRadius=6.75]
     * @returns {Chart}
     */
    _chart.yBorderRadius = function (yBorderRadius) {
        if (!arguments.length) {
            return _yBorderRadius;
        }
        _yBorderRadius = yBorderRadius;
        return _chart;
    };

    _chart.isSelectedNode = function (d) {
        return _chart.hasFilter(d.key);
    };

    return _chart.anchor(parent, chartGroup);
};<|MERGE_RESOLUTION|>--- conflicted
+++ resolved
@@ -124,40 +124,21 @@
         return _chart._filter(dc.filters.TwoDimensionalFilter(filter));
     });
 
-<<<<<<< HEAD
-    /**
-     #### .rows([values])
-     Gets or sets the values used to create the rows of the heatmap, as an array. By default, all
-     the values will be fetched from the data using the value accessor.
-     **/
-
-    _chart.rows = function (_) {
-        if (!arguments.length) {
-=======
-    function uniq (d, i, a) {
-        return !i || a[i - 1] !== d;
-    }
-
     /**
      * Gets or sets the values used to create the rows of the heatmap, as an array. By default, all
-     * the values will be fetched from the data using the value accessor, and they will be sorted in
-     * ascending order.
+     * the values will be fetched from the data using the value accessor.
      * @name rows
      * @memberof dc.heatMap
      * @instance
      * @param  {Array<String|Number>} [rows]
      * @returns {Chart}
      */
+
     _chart.rows = function (rows) {
-        if (arguments.length) {
-            _rows = rows;
-            return _chart;
-        }
-        if (_rows) {
->>>>>>> 8f90fea4
+        if (!arguments.length) {
             return _rows;
         }
-        _rows = _;
+        _rows = rows;
         return _chart;
     };
 
@@ -174,17 +155,8 @@
     };
 
     /**
-<<<<<<< HEAD
-     #### .cols([keys])
-     Gets or sets the keys used to create the columns of the heatmap, as an array. By default, all
-     the values will be fetched from the data using the key accessor.
-     **/
-    _chart.cols = function (_) {
-        if (!arguments.length) {
-=======
      * Gets or sets the keys used to create the columns of the heatmap, as an array. By default, all
-     * the values will be fetched from the data using the key accessor, and they will be sorted in
-     * ascending order.
+     * the values will be fetched from the data using the key accessor.
      * @name cols
      * @memberof dc.heatMap
      * @instance
@@ -192,15 +164,10 @@
      * @returns {Chart}
      */
     _chart.cols = function (cols) {
-        if (arguments.length) {
-            _cols = cols;
-            return _chart;
-        }
-        if (_cols) {
->>>>>>> 8f90fea4
+        if (!arguments.length) {
             return _cols;
         }
-        _cols = _;
+        _cols = cols;
         return _chart;
     };
 
