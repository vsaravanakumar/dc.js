--- conflicted
+++ resolved
@@ -127,14 +127,8 @@
 
     /**
      * Gets or sets the values used to create the rows of the heatmap, as an array. By default, all
-<<<<<<< HEAD
      * the values will be fetched from the data using the value accessor.
-     * @name rows
-=======
-     * the values will be fetched from the data using the value accessor, and they will be sorted in
-     * ascending order.
      * @method rows
->>>>>>> f4235e1b
      * @memberof dc.heatMap
      * @instance
      * @param  {Array<String|Number>} [rows]
@@ -164,14 +158,8 @@
 
     /**
      * Gets or sets the keys used to create the columns of the heatmap, as an array. By default, all
-<<<<<<< HEAD
      * the values will be fetched from the data using the key accessor.
-     * @name cols
-=======
-     * the values will be fetched from the data using the key accessor, and they will be sorted in
-     * ascending order.
      * @method cols
->>>>>>> f4235e1b
      * @memberof dc.heatMap
      * @instance
      * @param  {Array<String|Number>} [cols]
