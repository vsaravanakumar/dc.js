/**
<<<<<<< HEAD
## Margin Mixin

Margin is a mixin that provides margin utility functions for both the Row Chart and Coordinate Grid Charts.

**/
=======
 * Margin is a mixin that provides margin utility functions for both the Row Chart and Coordinate Grid
 * Charts.
 * @name marginMixin
 * @memberof dc
 * @mixin
 * @param {Object} _chart
 * @return {dc.marginMixin}
 */
>>>>>>> 42ad2227
dc.marginMixin = function (_chart) {
    var _margin = {top: 10, right: 50, bottom: 30, left: 30};

    /**
<<<<<<< HEAD
    #### .margins([margins])
    Get or set the margins for a particular coordinate grid chart instance. The margins is stored as an associative Javascript
    array. Default margins: {top: 10, right: 50, bottom: 30, left: 30}.

    You can modify only some of the values, for example:

    ```js
    chart.margins({left: 30}) // set left margin to 35
    ```

    The margins can be accessed directly from the getter.
    ```js
    var leftMargin = chart.margins().left; // 30 by default
    chart.margins().left = 50;
    leftMargin = chart.margins().left; // now 50
    ```

    **/
    _chart.margins = function (m) {
        if (!arguments.length) return _margin;
        if ( m.top    != undefined ){ _margin.top = m.top; }
        if ( m.right  != undefined ){ _margin.right = m.right; }
        if ( m.bottom != undefined ){ _margin.bottom = m.bottom; }
        if ( m.left   != undefined ){ _margin.left = m.left; }
=======
     * Get or set the margins for a particular coordinate grid chart instance. The margins is stored as
     * an associative Javascript array.
     * @name margins
     * @memberof dc.marginMixin
     * @instance
     * @example
     * var leftMargin = chart.margins().left; // 30 by default
     * chart.margins().left = 50;
     * leftMargin = chart.margins().left; // now 50
     * @param {{top: Number, right: Number, left: Number, bottom: Number}} [margins={top: 10, right: 50, bottom: 30, left: 30}]
     * @return {{top: Number, right: Number, left: Number, bottom: Number}}
     * @return {dc.marginMixin}
     */
    _chart.margins = function (margins) {
        if (!arguments.length) {
            return _margin;
        }
        _margin = margins;
>>>>>>> 42ad2227
        return _chart;
    };

    _chart.effectiveWidth = function () {
        return _chart.width() - _chart.margins().left - _chart.margins().right;
    };

    _chart.effectiveHeight = function () {
        return _chart.height() - _chart.margins().top - _chart.margins().bottom;
    };

    return _chart;
};<|MERGE_RESOLUTION|>--- conflicted
+++ resolved
@@ -1,11 +1,4 @@
 /**
-<<<<<<< HEAD
-## Margin Mixin
-
-Margin is a mixin that provides margin utility functions for both the Row Chart and Coordinate Grid Charts.
-
-**/
-=======
  * Margin is a mixin that provides margin utility functions for both the Row Chart and Coordinate Grid
  * Charts.
  * @name marginMixin
@@ -14,37 +7,10 @@
  * @param {Object} _chart
  * @return {dc.marginMixin}
  */
->>>>>>> 42ad2227
 dc.marginMixin = function (_chart) {
     var _margin = {top: 10, right: 50, bottom: 30, left: 30};
 
     /**
-<<<<<<< HEAD
-    #### .margins([margins])
-    Get or set the margins for a particular coordinate grid chart instance. The margins is stored as an associative Javascript
-    array. Default margins: {top: 10, right: 50, bottom: 30, left: 30}.
-
-    You can modify only some of the values, for example:
-
-    ```js
-    chart.margins({left: 30}) // set left margin to 35
-    ```
-
-    The margins can be accessed directly from the getter.
-    ```js
-    var leftMargin = chart.margins().left; // 30 by default
-    chart.margins().left = 50;
-    leftMargin = chart.margins().left; // now 50
-    ```
-
-    **/
-    _chart.margins = function (m) {
-        if (!arguments.length) return _margin;
-        if ( m.top    != undefined ){ _margin.top = m.top; }
-        if ( m.right  != undefined ){ _margin.right = m.right; }
-        if ( m.bottom != undefined ){ _margin.bottom = m.bottom; }
-        if ( m.left   != undefined ){ _margin.left = m.left; }
-=======
      * Get or set the margins for a particular coordinate grid chart instance. The margins is stored as
      * an associative Javascript array.
      * @name margins
@@ -63,7 +29,6 @@
             return _margin;
         }
         _margin = margins;
->>>>>>> 42ad2227
         return _chart;
     };
 
