<html><head><title>Index of dc.js examples</title>
<link rel="stylesheet" type="text/css" href="../css/bootstrap.min.css"></head>
<body><div class="container">
<h2>Examples of using dc.js</h2>
<p>An attempt to present a simple example of each chart type.</p>
<p>Contributions <a href="https://github.com/dc-js/dc.js/blob/master/CONTRIBUTING.md">welcome</a>.
Source <a href="https://github.com/dc-js/dc.js/tree/master/web/examples">
here</a>.</p>
<table class="table">
  <tr>
    <td><a href="area.html">area</a></td>
    <td><a href="bar-extra-line.html">bar extra line</a></td>
    <td><a href="bar-single-select.html">bar single select</a></td>
    <td><a href="bar.html">bar</a></td>
    <td><a href="box-plot-time.html">box plot time</a></td>
<tr>
  <tr>
    <td><a href="box-plot.html">box plot</a></td>
    <td><a href="complex-reduce.html">complex reduce</a></td>
    <td><a href="composite.html">composite</a></td>
    <td><a href="download-table.html">download table</a></td>
    <td><a href="filtering-removing.html">filtering removing</a></td>
<tr>
  <tr>
    <td><a href="filtering.html">filtering</a></td>
    <td><a href="heat.html">heat</a></td>
    <td><a href="heatmap-filtering.html">heatmap filtering</a></td>
    <td><a href="line.html">line</a></td>
<<<<<<< HEAD
    <td><a href="multi-focus.html">multi focus</a></td>
    <td><a href="multi-scatter.html">multi scatter</a></td>
<tr>
  <tr>
    <td><a href="number.html">number</a></td>
    <td><a href="ord.html">ord</a></td>
    <td><a href="pie-external-labels.html">pie external labels</a></td>
    <td><a href="pie.html">pie</a></td>
    <td><a href="replacing-data.html">replacing data</a></td>
<tr>
  <tr>
    <td><a href="right-axis.html">right axis</a></td>
    <td><a href="row.html">row</a></td>
    <td><a href="scatter-brushing.html">scatter brushing</a></td>
    <td><a href="scatter-series.html">scatter series</a></td>
    <td><a href="scatter.html">scatter</a></td>
<tr>
  <tr>
    <td><a href="select.html">select</a></td>
=======
<tr>
  <tr>
    <td><a href="multi-focus.html">multi focus</a></td>
    <td><a href="multi-scatter.html">multi scatter</a></td>
    <td><a href="number.html">number</a></td>
    <td><a href="ord.html">ord</a></td>
    <td><a href="pie-external-labels.html">pie external labels</a></td>
<tr>
  <tr>
    <td><a href="pie.html">pie</a></td>
    <td><a href="replacing-data.html">replacing data</a></td>
    <td><a href="right-axis.html">right axis</a></td>
    <td><a href="row.html">row</a></td>
    <td><a href="scatter-brushing.html">scatter brushing</a></td>
<tr>
  <tr>
    <td><a href="scatter-series.html">scatter series</a></td>
    <td><a href="scatter.html">scatter</a></td>
>>>>>>> 56796bb5
    <td><a href="series.html">series</a></td>
    <td><a href="sparkline.html">sparkline</a></td>
    <td><a href="stacked-bar.html">stacked bar</a></td>
<tr>
  <tr>
    <td><a href="table-on-aggregated-data.html">table on aggregated data</a></td>
    <td><a href="table-pagination.html">table pagination</a></td>
    <td><a href="time-intervals.html">time intervals</a></td>
<tr>
</table>
</div></body></html><|MERGE_RESOLUTION|>--- conflicted
+++ resolved
@@ -25,28 +25,8 @@
     <td><a href="filtering.html">filtering</a></td>
     <td><a href="heat.html">heat</a></td>
     <td><a href="heatmap-filtering.html">heatmap filtering</a></td>
+    <td><a href="limit-brush.html">limit brush</a></td>
     <td><a href="line.html">line</a></td>
-<<<<<<< HEAD
-    <td><a href="multi-focus.html">multi focus</a></td>
-    <td><a href="multi-scatter.html">multi scatter</a></td>
-<tr>
-  <tr>
-    <td><a href="number.html">number</a></td>
-    <td><a href="ord.html">ord</a></td>
-    <td><a href="pie-external-labels.html">pie external labels</a></td>
-    <td><a href="pie.html">pie</a></td>
-    <td><a href="replacing-data.html">replacing data</a></td>
-<tr>
-  <tr>
-    <td><a href="right-axis.html">right axis</a></td>
-    <td><a href="row.html">row</a></td>
-    <td><a href="scatter-brushing.html">scatter brushing</a></td>
-    <td><a href="scatter-series.html">scatter series</a></td>
-    <td><a href="scatter.html">scatter</a></td>
-<tr>
-  <tr>
-    <td><a href="select.html">select</a></td>
-=======
 <tr>
   <tr>
     <td><a href="multi-focus.html">multi focus</a></td>
@@ -65,12 +45,12 @@
   <tr>
     <td><a href="scatter-series.html">scatter series</a></td>
     <td><a href="scatter.html">scatter</a></td>
->>>>>>> 56796bb5
+    <td><a href="select.html">select</a></td>
     <td><a href="series.html">series</a></td>
     <td><a href="sparkline.html">sparkline</a></td>
-    <td><a href="stacked-bar.html">stacked bar</a></td>
 <tr>
   <tr>
+    <td><a href="stacked-bar.html">stacked bar</a></td>
     <td><a href="table-on-aggregated-data.html">table on aggregated data</a></td>
     <td><a href="table-pagination.html">table pagination</a></td>
     <td><a href="time-intervals.html">time intervals</a></td>
