--- conflicted
+++ resolved
@@ -545,7 +545,7 @@
 dc.utils.createLegendable = function (chart, group, accessor, color) {
     var legendable = {name: chart._getGroupName(group, accessor), data: group};
     if (color) legendable.color = color;
-    //(typeof chart.dashStyle === 'function') ? legendable.dashstyle = chart.dashStyle() : [];
+    if (chart.dashStyle && chart.dashStyle()) legendable.dashstyle = chart.dashStyle();
     return legendable;
 };
 
@@ -3078,6 +3078,8 @@
 
     var _minAngleForLabel = DEFAULT_MIN_ANGLE_FOR_LABEL;
 
+    var _externalLabelRadius;
+
     var _chart = dc.capped(dc.colorChart(dc.baseChart({})));
 
     _chart.colorAccessor(_chart.cappedKeyAccessor);
@@ -3175,6 +3177,20 @@
         }
     }
 
+    function positionLabels(labelsEnter, arc) {
+        dc.transition(labelsEnter, _chart.transitionDuration())
+            .attr("transform", function (d) {
+                return labelPosition(d, arc);
+            })
+            .attr("text-anchor", "middle")
+            .text(function (d) {
+                var data = d.data;
+                if (sliceHasNoData(data) || sliceTooSmall(d))
+                    return "";
+                return _chart.label()(d.data);
+            });
+    }
+
     function createLabels(pieData, arc) {
         if (_chart.renderLabel()) {
             var labels = _g.selectAll("text." + _sliceCssClass)
@@ -3186,27 +3202,13 @@
                 .enter()
                 .append("text")
                 .attr("class", function (d, i) {
-                    return _sliceCssClass + " _" + i;
+                    var classes = _sliceCssClass + " _" + i;
+                    if(_externalLabelRadius)
+                        classes += " external";
+                    return classes;
                 })
                 .on("click", onClick);
-            dc.transition(labelsEnter, _chart.transitionDuration())
-                .attr("transform", function (d) {
-                    d.innerRadius = _chart.innerRadius();
-                    d.outerRadius = _chart.radius();
-                    var centroid = arc.centroid(d);
-                    if (isNaN(centroid[0]) || isNaN(centroid[1])) {
-                        return "translate(0,0)";
-                    } else {
-                        return "translate(" + centroid + ")";
-                    }
-                })
-                .attr("text-anchor", "middle")
-                .text(function (d) {
-                    var data = d.data;
-                    if (sliceHasNoData(data) || sliceTooSmall(d))
-                        return "";
-                    return _chart.label()(d.data);
-                });
+            positionLabels(labelsEnter, arc);
         }
     }
 
@@ -3233,24 +3235,7 @@
         if (_chart.renderLabel()) {
             var labels = _g.selectAll("text." + _sliceCssClass)
                 .data(pieData);
-            dc.transition(labels, _chart.transitionDuration())
-                .attr("transform", function (d) {
-                    d.innerRadius = _innerRadius;
-                    d.outerRadius = _radius;
-                    var centroid = arc.centroid(d);
-                    if (isNaN(centroid[0]) || isNaN(centroid[1])) {
-                        return "translate(0,0)";
-                    } else {
-                        return "translate(" + centroid + ")";
-                    }
-                })
-                .attr("text-anchor", "middle")
-                .text(function (d) {
-                    var data = d.data;
-                    if (sliceHasNoData(data) || sliceTooSmall(d))
-                        return "";
-                    return _chart.label()(d.data);
-                });
+            positionLabels(labels, arc);
         }
     }
 
@@ -3392,6 +3377,41 @@
         if (path.indexOf("NaN") >= 0)
             path = "M0,0";
         return path;
+    }
+
+    /**
+     #### .externalLabels([radius])
+     Position slice labels offset from the outer edge of the chart
+
+     The given argument sets the radial offset.
+     */
+    _chart.externalLabels = function(radius) {
+        if (arguments.length === 0) {
+            return _externalLabelRadius;
+        } else if(radius) {
+            _externalLabelRadius = radius;
+        } else {
+            _externalLabelRadius = undefined;
+        }
+
+        return _chart;
+    };
+
+    function labelPosition(d, arc) {
+        var centroid;
+        if( _externalLabelRadius ) {
+            centroid = d3.svg.arc()
+                .outerRadius(_radius+_externalLabelRadius)
+                .innerRadius(_radius+_externalLabelRadius)
+                .centroid(d);
+        } else {
+            centroid = arc.centroid(d);
+        }
+        if (isNaN(centroid[0]) || isNaN(centroid[1])) {
+            return "translate(0,0)";
+        } else {
+            return "translate(" + centroid + ")";
+        }
     }
 
     _chart.legendables = function() {
@@ -5592,7 +5612,6 @@
                 _parent.legendToggle(d);
             });
 
-<<<<<<< HEAD
         if (_parent.legendables().some(function (legendItem) { return legendItem.dashstyle; })) {
             itemEnter
                 .append("line")
@@ -5606,13 +5625,10 @@
         } else {
             itemEnter
                 .append("rect")
-=======
-        itemEnter
-            .append("rect")
->>>>>>> b98baf9d
                 .attr("width", _itemHeight)
                 .attr("height", _itemHeight)
                 .attr("fill", function(d){return d.color;});
+        }
 
         itemEnter.append("text")
                 .text(function(d){return d.name;})
