{
  "name": "dc",
<<<<<<< HEAD
  "version": "2.1.7",
=======
  "version": "2.0.5",
>>>>>>> a7291b25
  "license": "Apache-2.0",
  "copyright": "2017",
  "description": "A multi-dimensional charting library built to work natively with crossfilter and rendered using d3.js ",
  "keywords": [
    "visualization",
    "svg",
    "animation",
    "canvas",
    "chart",
    "dimensional",
    "crossfilter",
    "d3"
  ],
  "homepage": "http://dc-js.github.io/dc.js/",
  "bugs": "https://github.com/dc-js/dc.js/issues",
  "author": {
    "name": "Nick Zhu",
    "url": "http://nzhu.blogspot.ca/"
  },
  "repository": {
    "type": "git",
    "url": "https://github.com/dc-js/dc.js.git"
  },
  "dependencies": {
    "crossfilter2": "~1.3",
    "d3": "^3"
  },
  "devDependencies": {
    "grunt": "~1.0",
    "grunt-browserify": "~5.0",
    "grunt-cli": "~1.2",
    "grunt-contrib-concat": "~1.0",
    "grunt-contrib-connect": "~1.0",
    "grunt-contrib-copy": "~1.0",
    "grunt-contrib-cssmin": "~1.0",
    "grunt-contrib-jasmine": "~1.1.0",
    "grunt-contrib-jshint": "~1.1",
    "grunt-contrib-uglify": "~2.0",
    "grunt-contrib-watch": "~1.0",
    "grunt-docco2": "~0.2",
    "grunt-fileindex": "~0.1",
    "grunt-gh-pages": "~2",
    "grunt-jscs": "~3.0",
    "grunt-jsdoc": "~2.1",
    "grunt-jsdoc-to-markdown": "~2.0",
    "grunt-lib-phantomjs": "~1.1",
    "grunt-markdown": "~0.7",
    "grunt-sass": "~2",
    "grunt-saucelabs": "~9.0",
    "grunt-shell": "~2.1",
    "grunt-template-jasmine-istanbul": "~0.5",
    "ink-docstrap": "~1.3",
    "jsdifflib": "~1.1",
    "load-grunt-tasks": "~3.5",
    "marked": "~0.3",
    "queue-async": "~1.x",
    "time-grunt": "~1.4",
    "uglify-js": "~2.7",
    "file-saver": "^1.3.0"
  },
  "scripts": {
    "test": "grunt test"
  },
  "npmName": "dc",
  "npmFileMap": [
    {
      "basePath": "/",
      "files": [
        "dc.css",
        "dc.min.css",
        "dc.min.js",
        "dc.min.js.map",
        "dc.js",
        "dc.js.map"
      ]
    }
  ],
  "browser": "dc.js"
}<|MERGE_RESOLUTION|>--- conflicted
+++ resolved
@@ -1,10 +1,6 @@
 {
   "name": "dc",
-<<<<<<< HEAD
-  "version": "2.1.7",
-=======
-  "version": "2.0.5",
->>>>>>> a7291b25
+  "version": "2.1.8",
   "license": "Apache-2.0",
   "copyright": "2017",
   "description": "A multi-dimensional charting library built to work natively with crossfilter and rendered using d3.js ",
