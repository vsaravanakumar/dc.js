{
  "name": "dc",
  "version": "2.0.0-alpha.2",
  "license": "Apache-2.0",
  "copyright": "2014",
  "description": "A multi-dimensional charting library built to work natively with crossfilter and rendered using d3.js ",
  "keywords": [
    "visualization",
    "svg",
    "animation",
    "canvas",
    "chart",
    "dimensional",
    "crossfilter",
    "d3"
  ],
  "homepage": "http://dc-js.github.io/dc.js/",
  "bugs": "https://github.com/dc-js/dc.js/issues",
  "author": {
    "name": "Nick Zhu",
    "url": "http://nzhu.blogspot.ca/"
  },
  "repository": {
    "type": "git",
    "url": "https://github.com/dc-js/dc.js.git"
  },
  "dependencies": {
    "crossfilter": "1.x",
    "d3": "3.x"
  },
  "devDependencies": {
    "emu": "~0.0.2",
    "grunt": "~0.4.1",
    "grunt-cli": "~0.1.9",
    "grunt-contrib-concat": "~0.3.0",
    "grunt-contrib-connect": "~0.7.1",
    "grunt-contrib-copy": "~0.4.1",
<<<<<<< HEAD
    "grunt-contrib-jasmine": "~0.7.0",
    "grunt-contrib-jshint": "~0.6.4",
=======
    "grunt-contrib-jshint": "~0.10.0",
>>>>>>> 2767c8ae
    "grunt-contrib-uglify": "~0.2.4",
    "grunt-contrib-watch": "~0.5.3",
    "grunt-debug-task": "~0.1.4",
    "grunt-docco2": "~0.2.0",
    "grunt-fileindex": "^0.1.0",
    "grunt-gh-pages": "~0.8.0",
    "grunt-jscs": "~0.6.2",
    "grunt-lib-phantomjs": "~0.5.0",
    "grunt-markdown": "~0.5.0",
    "grunt-saucelabs": "~8.1.1",
    "grunt-sed": "~0.1.1",
    "grunt-shell": "~0.5.0",
    "grunt-template-jasmine-istanbul": "~0.3.0",
    "marked": "~0.2.10",
    "uglify-js": "2.4.x"
  },
  "scripts": {
    "test": "grunt test"
  },
  "npmName": "dc",
  "npmFileMap": [
    {
      "basePath": "/",
      "files": [
        "dc.css",
        "dc.min.js",
        "dc.js"
      ]
    }
  ]
}<|MERGE_RESOLUTION|>--- conflicted
+++ resolved
@@ -35,12 +35,8 @@
     "grunt-contrib-concat": "~0.3.0",
     "grunt-contrib-connect": "~0.7.1",
     "grunt-contrib-copy": "~0.4.1",
-<<<<<<< HEAD
     "grunt-contrib-jasmine": "~0.7.0",
-    "grunt-contrib-jshint": "~0.6.4",
-=======
     "grunt-contrib-jshint": "~0.10.0",
->>>>>>> 2767c8ae
     "grunt-contrib-uglify": "~0.2.4",
     "grunt-contrib-watch": "~0.5.3",
     "grunt-debug-task": "~0.1.4",
