--- conflicted
+++ resolved
@@ -1,10 +1,6 @@
 {
   "name": "dc",
-<<<<<<< HEAD
   "version": "2.1.0-dev",
-=======
-  "version": "2.0.0-beta.26",
->>>>>>> f4235e1b
   "license": "Apache-2.0",
   "copyright": "2016",
   "description": "A multi-dimensional charting library built to work natively with crossfilter and rendered using d3.js ",
@@ -79,5 +75,6 @@
         "dc.js.map"
       ]
     }
-  ]
+  ],
+  "browser": "dc.js"
 }