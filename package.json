{
  "name": "dc",
  "version": "2.1.0-dev",
  "license": "Apache-2.0",
  "copyright": "2016",
  "description": "A multi-dimensional charting library built to work natively with crossfilter and rendered using d3.js ",
  "keywords": [
    "visualization",
    "svg",
    "animation",
    "canvas",
    "chart",
    "dimensional",
    "crossfilter",
    "d3"
  ],
  "homepage": "http://dc-js.github.io/dc.js/",
  "bugs": "https://github.com/dc-js/dc.js/issues",
  "author": {
    "name": "Nick Zhu",
    "url": "http://nzhu.blogspot.ca/"
  },
  "repository": {
    "type": "git",
    "url": "https://github.com/dc-js/dc.js.git"
  },
  "dependencies": {
    "crossfilter2": "1.3.x",
    "d3": "3.x"
  },
  "devDependencies": {
    "emu": "~0.0.2",
    "grunt": "~0.4.5",
    "grunt-browserify": "~4.0.0",
    "grunt-cli": "~0.1.13",
    "grunt-contrib-concat": "~0.5.0",
    "grunt-contrib-connect": "~0.11.2",
    "grunt-contrib-copy": "~0.8.0",
    "grunt-contrib-cssmin": "^0.14.0",
    "grunt-contrib-jasmine": "~0.9.1",
    "grunt-contrib-jshint": "~0.11.0",
<<<<<<< HEAD
    "grunt-contrib-uglify": "~0.9.1",
    "grunt-contrib-watch": "~0.6.1",
    "grunt-docco2": "~0.2.0",
    "grunt-fileindex": "^0.1.0",
    "grunt-gh-pages": "~0.10.0",
    "grunt-jscs": "~2.1.0",
    "grunt-jsdoc": "~1.1.0",
    "grunt-jsdoc-to-markdown": "~1.1.1",
    "grunt-lib-phantomjs": "~0.7.1",
    "grunt-markdown": "~0.7.0",
    "grunt-saucelabs": "~8.6.1",
    "grunt-shell": "~1.1.1",
    "grunt-template-jasmine-istanbul": "~0.3.2",
    "ink-docstrap": "~1.1.0",
    "jsdifflib": "~1.1.0",
    "load-grunt-tasks": "~3.2.0",
    "marked": "~0.3.3",
    "time-grunt": "~1.2.1",
    "uglify-js": "2.4.x"
=======
    "grunt-contrib-uglify": "~1.0",
    "grunt-contrib-watch": "~1.0",
    "grunt-docco2": "~0.2",
    "grunt-fileindex": "~0.1",
    "grunt-gh-pages": "~1.1",
    "grunt-jscs": "~2.8",
    "grunt-jsdoc": "~2.0",
    "grunt-jsdoc-to-markdown": "~1.2",
    "grunt-lib-phantomjs": "~1.1",
    "grunt-markdown": "~0.7",
    "grunt-saucelabs": "~8.6",
    "grunt-shell": "~1.3",
    "grunt-template-jasmine-istanbul": "~0.4",
    "ink-docstrap": "~1.1",
    "jsdifflib": "~1.1",
    "load-grunt-tasks": "~3.5",
    "marked": "~0.3",
    "time-grunt": "~1.3",
    "uglify-js": "~2.6",
    "file-saver": "^1.3.0"
>>>>>>> 56796bb5
  },
  "scripts": {
    "test": "grunt test"
  },
  "npmName": "dc",
  "npmFileMap": [
    {
      "basePath": "/",
      "files": [
        "dc.css",
        "dc.min.css",
        "dc.min.js",
        "dc.min.js.map",
        "dc.js",
        "dc.js.map"
      ]
    }
  ],
  "browser": "dc.js"
}<|MERGE_RESOLUTION|>--- conflicted
+++ resolved
@@ -39,27 +39,6 @@
     "grunt-contrib-cssmin": "^0.14.0",
     "grunt-contrib-jasmine": "~0.9.1",
     "grunt-contrib-jshint": "~0.11.0",
-<<<<<<< HEAD
-    "grunt-contrib-uglify": "~0.9.1",
-    "grunt-contrib-watch": "~0.6.1",
-    "grunt-docco2": "~0.2.0",
-    "grunt-fileindex": "^0.1.0",
-    "grunt-gh-pages": "~0.10.0",
-    "grunt-jscs": "~2.1.0",
-    "grunt-jsdoc": "~1.1.0",
-    "grunt-jsdoc-to-markdown": "~1.1.1",
-    "grunt-lib-phantomjs": "~0.7.1",
-    "grunt-markdown": "~0.7.0",
-    "grunt-saucelabs": "~8.6.1",
-    "grunt-shell": "~1.1.1",
-    "grunt-template-jasmine-istanbul": "~0.3.2",
-    "ink-docstrap": "~1.1.0",
-    "jsdifflib": "~1.1.0",
-    "load-grunt-tasks": "~3.2.0",
-    "marked": "~0.3.3",
-    "time-grunt": "~1.2.1",
-    "uglify-js": "2.4.x"
-=======
     "grunt-contrib-uglify": "~1.0",
     "grunt-contrib-watch": "~1.0",
     "grunt-docco2": "~0.2",
@@ -80,7 +59,6 @@
     "time-grunt": "~1.3",
     "uglify-js": "~2.6",
     "file-saver": "^1.3.0"
->>>>>>> 56796bb5
   },
   "scripts": {
     "test": "grunt test"
