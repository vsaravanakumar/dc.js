module.exports = function (grunt) {
    'use strict';

    require('load-grunt-tasks')(grunt, {
        pattern: ['grunt-*', '!grunt-lib-phantomjs', '!grunt-template-jasmine-istanbul']
    });
    require('time-grunt')(grunt);
    var formatFileList = require('./grunt/format-file-list')(grunt);

    var config = {
        src: 'src',
        spec: 'spec',
        web: 'web',
        pkg: require('./package.json'),
        banner: grunt.file.read('./LICENSE_BANNER'),
        jsFiles: module.exports.jsFiles
    };

    grunt.initConfig({
        conf: config,

        concat: {
            options: {
                process: true,
                sourceMap: true,
                banner: '<%= conf.banner %>'
            },
            js: {
                src: '<%= conf.jsFiles %>',
                dest: '<%= conf.pkg.name %>.js'
            }
        },
        uglify: {
            jsmin: {
                options: {
                    mangle: true,
                    compress: true,
                    sourceMap: true,
                    banner: '<%= conf.banner %>'
                },
                src: '<%= conf.pkg.name %>.js',
                dest: '<%= conf.pkg.name %>.min.js'
            }
        },
        cssmin: {
            options: {
                shorthandCompacting: false,
                roundingPrecision: -1
            },
            main: {
                files: {
                    '<%= conf.pkg.name %>.min.css': ['<%= conf.pkg.name %>.css']
                }
            }
        },
        jscs: {
            source: {
                src: [
                    '<%= conf.src %>/**/*.js',
                    '!<%= conf.src %>/{banner,footer}.js',
                    '<%= conf.spec %>/**/*.js',
                    'Gruntfile.js',
                    'grunt/*.js',
                    '<%= conf.web %>/stock.js'],
                options: {
                    config: '.jscsrc'
                }
            }
        },
        jshint: {
            source: {
                src: [
                    '<%= conf.src %>/**/*.js',
                    '!<%= conf.src %>/{banner,footer}.js',
                    '<%= conf.spec %>/**/*.js',
                    'Gruntfile.js',
                    'grunt/*.js',
                    '<%= conf.web %>/stock.js'
                ],
                options: {
                    jshintrc: '.jshintrc'
                }
            }
        },
        watch: {
            jsdoc2md: {
                files: ['<%= conf.src %>/**/*.js'],
                tasks: ['build', 'jsdoc2md']
            },
            scripts: {
                files: ['<%= conf.src %>/**/*.js', '<%= conf.web %>/stock.js'],
                tasks: ['docs']
            },
            jasmineRunner: {
                files: ['<%= conf.spec %>/**/*.js'],
                tasks: ['jasmine:specs:build']
            },
            tests: {
                files: ['<%= conf.src %>/**/*.js', '<%= conf.spec %>/**/*.js'],
                tasks: ['test']
            },
            reload: {
                files: ['<%= conf.pkg.name %>.js',
                    '<%= conf.pkg.name %>css',
                    '<%= conf.web %>/js/<%= conf.pkg.name %>.js',
                    '<%= conf.web %>/css/<%= conf.pkg.name %>.css',
                    '<%= conf.pkg.name %>.min.js'],
                options: {
                    livereload: true
                }
            }
        },
        connect: {
            server: {
                options: {
                    port: 8888,
                    base: '.'
                }
            }
        },
        jasmine: {
            specs: {
                options: {
                    display: 'short',
                    summary: true,
                    specs:  '<%= conf.spec %>/*-spec.js',
                    helpers: [
                        '<%= conf.spec %>/helpers/*.js',
                        'node_modules/grunt-saucelabs/examples/jasmine/lib/jasmine-jsreporter/jasmine-jsreporter.js'
                    ],
                    version: '2.0.0',
                    outfile: '<%= conf.spec %>/index.html',
                    keepRunner: true
                },
                src: [
                    '<%= conf.web %>/js/d3.js',
                    '<%= conf.web %>/js/crossfilter.js',
                    '<%= conf.web %>/js/colorbrewer.js',
                    '<%= conf.pkg.name %>.js'
                ]
            },
            coverage: {
                src: '<%= jasmine.specs.src %>',
                options: {
                    specs: '<%= jasmine.specs.options.specs %>',
                    helpers: '<%= jasmine.specs.options.helpers %>',
                    version: '<%= jasmine.specs.options.version %>',
                    template: require('grunt-template-jasmine-istanbul'),
                    templateOptions: {
                        coverage: 'coverage/jasmine/coverage.json',
                        report: [
                            {
                                type: 'html',
                                options: {
                                    dir: 'coverage/jasmine'
                                }
                            }
                        ]
                    }
                }
            },
            browserify: {
                options: {
                    display: 'short',
                    summary: true,
                    specs:  '<%= conf.spec %>/*-spec.js',
                    helpers: '<%= conf.spec %>/helpers/*.js',
                    version: '2.0.0',
                    outfile: '<%= conf.spec %>/index-browserify.html',
                    keepRunner: true
                },
                src: [
                    'bundle.js'
                ]
            }
        },
        'saucelabs-jasmine': {
            all: {
                options: {
                    urls: ['http://localhost:8888/spec/'],
                    tunnelTimeout: 5,
                    build: process.env.TRAVIS_JOB_ID,
                    concurrency: 3,
                    browsers: [
                        {
                            browserName: 'firefox',
                            version: '25',
                            platform: 'linux'
                        },
                        {
                            browserName: 'safari',
                            version: '7',
                            platform: 'OS X 10.9'
                        },
                        {
                            browserName: 'internet explorer',
                            version: '10',
                            platform: 'WIN8'
                        }
                    ],
                    testname: '<%= conf.pkg.name %>.js'
                }
            }
        },
        jsdoc2md: {
            dist: {
                src: 'dc.js',
                dest: 'web/docs/api-latest.md'
            }
        },
        docco: {
            options: {
                dst: '<%= conf.web %>/docs',
                basepath: '<%= conf.web %>'
            },
            howto: {
                files: [
                    {
                        src: ['<%= conf.web %>/stock.js']
                    }
                ]
            }
        },
        copy: {
            'dc-to-gh': {
                files: [
                    {
                        expand: true,
                        flatten: true,
                        src: ['<%= conf.pkg.name %>.css', '<%= conf.pkg.name %>.min.css'],
                        dest: '<%= conf.web %>/css/'
                    },
                    {
                        expand: true,
                        flatten: true,
                        src: [
                            '<%= conf.pkg.name %>.js',
                            '<%= conf.pkg.name %>.js.map',
                            '<%= conf.pkg.name %>.min.js',
                            '<%= conf.pkg.name %>.min.js.map',
                            'node_modules/d3/d3.js',
                            'node_modules/crossfilter/crossfilter.js',
                            'test/env-data.js'
                        ],
                        dest: '<%= conf.web %>/js/'
                    }
                ]
            }
        },
        fileindex: {
            'examples-listing': {
                options: {
                    format: formatFileList,
                    absolute: true,
                    title: 'Index of dc.js examples',
                    heading: 'Examples of using dc.js',
                    description: 'An attempt to present a simple example of each chart type.',
                    sourceLink: 'https://github.com/dc-js/dc.js/tree/master/<%= conf.web %>/examples'
                },
                files: [
                    {dest: '<%= conf.web %>/examples/index.html', src: ['<%= conf.web %>/examples/*.html']}
                ]
            },
            'transitions-listing': {
                options: {
                    format: formatFileList,
                    absolute: true,
                    title: 'Index of dc.js transition tests',
                    heading: 'Eyeball tests for dc.js transitions',
                    description: 'Transitions can only be tested by eye. ' +
                        'These pages automate the transitions so they can be visually verified.',
                    sourceLink: 'https://github.com/dc-js/dc.js/tree/master/<%= conf.web %>/transitions'
                },
                files: [
                    {dest: '<%= conf.web %>/transitions/index.html', src: ['<%= conf.web %>/transitions/*.html']}
                ]
            },
            'resizing-listing': {
                options: {
                    format: formatFileList,
                    absolute: true,
                    title: 'Index of dc.js resizing tests',
                    heading: 'Eyeball tests for resizing dc.js charts',
                    description: 'It\'s a lot easier to test resizing behavior by eye. ' +
                        'These pages fit the charts to the browser dynamically so it\'s easier to test.',
                    sourceLink: 'https://github.com/dc-js/dc.js/tree/master/<%= conf.web %>/resizing'
                },
                files: [
                    {dest: '<%= conf.web %>/resizing/index.html', src: ['<%= conf.web %>/resizing/*.html']}
                ]
            }
        },

        'gh-pages': {
            options: {
                base: '<%= conf.web %>',
                message: 'Synced from from master branch.'
            },
            src: ['**']
        },
        shell: {
            merge: {
                command: function (pr) {
                    return [
                        'git fetch origin',
                        'git checkout master',
                        'git reset --hard origin/master',
                        'git fetch origin',
                        'git merge --no-ff origin/pr/' + pr + ' -m \'Merge pull request #' + pr + '\''
                    ].join('&&');
                },
                options: {
                    stdout: true,
                    failOnError: true
                }
            },
            amend: {
                command: 'git commit -a --amend --no-edit',
                options: {
                    stdout: true,
                    failOnError: true
                }
            },
            hooks: {
                command: 'cp -n scripts/pre-commit.sh .git/hooks/pre-commit' +
                    ' || echo \'Cowardly refusing to overwrite your existing git pre-commit hook.\''
            }
        },
        browserify: {
            dev: {
                src: '<%= conf.pkg.name %>.js',
                dest: 'bundle.js',
                options: {
                    browserifyOptions: {
                        standalone: 'dc'
                    }
                }
            }
        }
    });

    grunt.registerTask('merge', 'Merge a github pull request.', function (pr) {
        grunt.log.writeln('Merge Github Pull Request #' + pr);
        grunt.task.run(['shell:merge:' + pr, 'test' , 'shell:amend']);
    });
    grunt.registerTask('test-stock-example', 'Test a new rendering of the stock example web page against a ' +
        'baseline rendering', function (option) {
            require('./regression/stock-regression-test.js').testStockExample(this.async(), option === 'diff');
        });
    grunt.registerTask('update-stock-example', 'Update the baseline stock example web page.', function () {
        require('./regression/stock-regression-test.js').updateStockExample(this.async());
    });
    grunt.registerTask('watch:jasmine-docs', function () {
        grunt.config('watch', {
            options: {
                interrupt: true
            },
            runner: grunt.config('watch').jasmineRunner,
            scripts: grunt.config('watch').scripts
        });
        grunt.task.run('watch');
    });

    // task aliases
    grunt.registerTask('build', ['concat', 'uglify', 'cssmin']);
    grunt.registerTask('docs', ['build', 'copy', 'jsdoc2md', 'docco', 'fileindex']);
    grunt.registerTask('web', ['docs', 'gh-pages']);
    grunt.registerTask('server', ['docs', 'fileindex', 'jasmine:specs:build', 'connect:server', 'watch:jasmine-docs']);
    grunt.registerTask('test', ['build', 'jasmine:specs']);
    grunt.registerTask('test-browserify', ['build', 'browserify', 'jasmine:browserify']);
    grunt.registerTask('coverage', ['build', 'jasmine:coverage']);
    grunt.registerTask('ci', ['test', 'jasmine:specs:build', 'connect:server', 'saucelabs-jasmine']);
    grunt.registerTask('ci-pull', ['test', 'jasmine:specs:build', 'connect:server']);
    grunt.registerTask('lint', ['jshint', 'jscs']);
    grunt.registerTask('default', ['build', 'shell:hooks']);
    grunt.registerTask('jsdoc', ['build', 'jsdoc2md', 'watch:jsdoc2md']);
};

module.exports.jsFiles = [
    'src/banner.js',   // NOTE: keep this first
    'src/core.js',
    'src/errors.js',
    'src/utils.js',
    'src/logger.js',
    'src/events.js',
    'src/filters.js',
    'src/base-mixin.js',
    'src/margin-mixin.js',
    'src/color-mixin.js',
    'src/coordinate-grid-mixin.js',
    'src/stack-mixin.js',
    'src/cap-mixin.js',
    'src/bubble-mixin.js',
    'src/pie-chart.js',
    'src/bar-chart.js',
    'src/line-chart.js',
    'src/data-count.js',
    'src/data-table.js',
    'src/data-grid.js',
    'src/bubble-chart.js',
    'src/composite-chart.js',
    'src/series-chart.js',
    'src/geo-choropleth-chart.js',
    'src/bubble-overlay.js',
    'src/row-chart.js',
<<<<<<< HEAD
    'src/paired-row-chart.js',
=======
    'src/pyramid-chart.js',
>>>>>>> 1b66d896
    'src/legend.js',
    'src/scatter-plot.js',
    'src/number-display.js',
    'src/heatmap.js',
    'src/d3.box.js',
    'src/box-plot.js',
    'src/select-menu.js',
    'src/footer.js'  // NOTE: keep this last
];<|MERGE_RESOLUTION|>--- conflicted
+++ resolved
@@ -403,11 +403,8 @@
     'src/geo-choropleth-chart.js',
     'src/bubble-overlay.js',
     'src/row-chart.js',
-<<<<<<< HEAD
     'src/paired-row-chart.js',
-=======
     'src/pyramid-chart.js',
->>>>>>> 1b66d896
     'src/legend.js',
     'src/scatter-plot.js',
     'src/number-display.js',
