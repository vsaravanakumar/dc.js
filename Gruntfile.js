--- conflicted
+++ resolved
@@ -356,13 +356,8 @@
     grunt.registerTask('ci', ['test', 'jasmine:specs:build', 'connect:server', 'saucelabs-jasmine']);
     grunt.registerTask('ci-pull', ['test', 'jasmine:specs:build', 'connect:server']);
     grunt.registerTask('lint', ['jshint', 'jscs']);
-<<<<<<< HEAD
     grunt.registerTask('default', ['build', 'shell:hooks']);
-    grunt.registerTask('jsdoc', ['jsdoc2md', 'watch:jsdoc2md']);
-=======
-    grunt.registerTask('default', ['build']);
     grunt.registerTask('jsdoc', ['build', 'jsdoc2md', 'watch:jsdoc2md']);
->>>>>>> 09ac5299
 };
 
 module.exports.jsFiles = [
