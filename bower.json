--- conflicted
+++ resolved
@@ -1,9 +1,5 @@
 {
   "name": "dcjs",
-<<<<<<< HEAD
-  "version": "2.1.0-dev",
-=======
->>>>>>> bb0d8506
   "main": ["dc.js", "dc.css"],
   "keywords": [
     "visualization",
