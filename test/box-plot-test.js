require("./env");

var vows = require('vows');
var assert = require('assert');

var suite = vows.describe('Box Plot');

var width = 300;
var height = 144;

function buildChart(id) {
    d3.select("body").append("div").attr("id", id);
    var chart = dc.boxPlot("#" + id);
    chart
        .dimension(dimensionBoxPlot)
        .group(groupBoxPlot)
        .width(width)
        .height(height)
        .margins({top: 0, right: 0, bottom: 0, left: 0})
        .boxPadding(0)
        .x(d3.scale.ordinal())
        .xUnits(dc.units.ordinal);

    chart.y(d3.scale.ordinal().domain([0, 144]));
    chart.render();

    return chart;
}

suite.addBatch({
    'render': {
        topic: function () {
            return buildChart("box-plot-new");
        },

        'should create svg': function (chart) {
            assert.isNotNull(chart.svg());
        },

        'should create correct number of outlier circles': function (chart) {
            assert.equal(chart.selectAll("circle.outlier").size(), 2);
        },

        'should create an offset box for each dimension in the group': function (chart) {
            assert.equal(chart.selectAll("g.box:nth-of-type(1)").attr("transform"), "translate(50,0)");
            assert.equal(chart.selectAll("g.box:nth-of-type(2)").attr("transform"), "translate(150,0)");
        },

        'should correctly place median line': function (chart) {
            assert.equal(chart.select("g.box:nth-of-type(2)").selectAll("line.median").attr("y1"), "100");
            assert.equal(chart.select("g.box:nth-of-type(2)").selectAll("line.median").attr("y2"), "100");
        },

        'should set the median value correctly': function (chart) {
            assert.equal(chart.select("g.box:nth-of-type(2)").selectAll("text.box:nth-of-type(2)").text(), "44");
        },

        'should correctly place interquartile box lines': function (chart) {
            assert.equal(chart.select("g.box:nth-of-type(2)").selectAll("rect.box").attr("x"), "0");
            assert.equal(chart.select("g.box:nth-of-type(2)").selectAll("rect.box").attr("y"), "94.5");
            assert.equal(chart.select("g.box:nth-of-type(2)").selectAll("rect.box").attr("width"), "100");
            assert.equal(chart.select("g.box:nth-of-type(2)").selectAll("rect.box").attr("height"), "16.5");
        },

        'should set the box values correctly' : function (chart) {
            assert.equal(chart.select("g.box:nth-of-type(2)").selectAll("text.box:nth-of-type(1)").text(), "33");
            assert.equal(chart.select("g.box:nth-of-type(2)").selectAll("text.box:nth-of-type(3)").text(), "50");
        },

        'should correctly place whiskers' : function (chart) {
            assert.equal(chart.select("g.box:nth-of-type(2)").selectAll("line.whisker")[0][0].getAttribute("y1"), "122");
            assert.equal(chart.select("g.box:nth-of-type(2)").selectAll("line.whisker")[0][0].getAttribute("y2"), "122");

            assert.equal(chart.select("g.box:nth-of-type(2)").selectAll("line.whisker")[0][1].getAttribute("y1"), "78");
            assert.equal(chart.select("g.box:nth-of-type(2)").selectAll("line.whisker")[0][1].getAttribute("y2"), "78");
        },

        'should set the whiskers values correctly' : function  (chart) {
            assert.equal(chart.select("g.box:nth-of-type(2)").selectAll("text.whisker")[0][0].textContent, "22");
            assert.equal(chart.select("g.box:nth-of-type(2)").selectAll("text.whisker")[0][1].textContent, "66");
        },
        'should assign a fill color to the boxes' : function (chart) {
            chart.colorAccessor(function() { return 0; });
            chart.render();
<<<<<<< HEAD
            assert.equal(chart.selectAll("rect.box").style("fill"), chart.colorCalculator()(0));
=======
            assert.equal(chart.selectAll("rect.box").attr("fill"), "#eeeeee");
>>>>>>> d44d9c38
        }
    },

    teardown: function (topic) {
        resetAllFilters();
        resetBody();
    }
});

suite.addBatch({
    'boxWidth': {
        topic: function () {
            return buildChart("scatter-plot-boxwidth");
        },

        'should be able to set the box width numerically': function (chart) {
            chart.boxWidth(50).render();
            assert.equal(chart.selectAll("rect.box").attr("width"), "50");
        },

        'should be able to set the box width to a function': function (chart) {
           chart.boxWidth(function(innerChartWidth, xUnits) {
               return innerChartWidth / (xUnits + 2);
           }).render();
            assert.equal(chart.selectAll("rect.box").attr("width"), "75");
        }
    },

    teardown: function (topic) {
        resetAllFilters();
        resetBody();
    }
});

suite.addBatch({
    'with filters': {
        topic: function () {
            var chart = buildChart("box-plot-with-filter");
            chart.filter("CA");
            chart.redraw();
            return chart;
        },

        'should select box based on the filter value' : function (chart) {
            chart.selectAll("g.box").each(function (d) {
                if (d.key == "CA") {
                    assert.equal(d3.select(this).attr("class"), "box selected");
                } else {
                    assert.equal(d3.select(this).attr("class"), "box deselected");
                }
            });
        }
    },

    teardown: function (topic) {
        resetAllFilters();
        resetBody();
    }
});

suite.addBatch({
    'click' : {
        topic: function () {
            return buildChart("box-plot-with-filter");
        },

        'clicking on a box should apply a filter to the chart' : function (chart) {
            var box = chart.select('g.box');
            box.on("click").call(chart, box.datum());
            assert.equal(chart.hasFilter("CA"), true);
        }
    },

    teardown: function (topic) {
        resetAllFilters();
        resetBody();
    }
});

suite.export(module);<|MERGE_RESOLUTION|>--- conflicted
+++ resolved
@@ -79,15 +79,6 @@
             assert.equal(chart.select("g.box:nth-of-type(2)").selectAll("text.whisker")[0][0].textContent, "22");
             assert.equal(chart.select("g.box:nth-of-type(2)").selectAll("text.whisker")[0][1].textContent, "66");
         },
-        'should assign a fill color to the boxes' : function (chart) {
-            chart.colorAccessor(function() { return 0; });
-            chart.render();
-<<<<<<< HEAD
-            assert.equal(chart.selectAll("rect.box").style("fill"), chart.colorCalculator()(0));
-=======
-            assert.equal(chart.selectAll("rect.box").attr("fill"), "#eeeeee");
->>>>>>> d44d9c38
-        }
     },
 
     teardown: function (topic) {
