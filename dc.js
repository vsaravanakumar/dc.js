--- conflicted
+++ resolved
@@ -1,9 +1,5 @@
 /*!
-<<<<<<< HEAD
  *  dc 2.1.0-dev
-=======
- *  dc 2.0.0-beta.27
->>>>>>> eb02e58c
  *  http://dc-js.github.io/dc.js/
  *  Copyright 2012-2016 Nick Zhu & the dc.js Developers
  *  https://github.com/dc-js/dc.js/blob/master/AUTHORS
@@ -33,11 +29,7 @@
  * such as {@link #dc.baseMixin+svg .svg} and {@link #dc.coordinateGridMixin+xAxis .xAxis},
  * return values that are themselves chainable d3 objects.
  * @namespace dc
-<<<<<<< HEAD
  * @version 2.1.0-dev
-=======
- * @version 2.0.0-beta.27
->>>>>>> eb02e58c
  * @example
  * // Example chaining
  * chart.width(300)
@@ -46,11 +38,7 @@
  */
 /*jshint -W079*/
 var dc = {
-<<<<<<< HEAD
     version: '2.1.0-dev',
-=======
-    version: '2.0.0-beta.27',
->>>>>>> eb02e58c
     constants: {
         CHART_CLASS: 'dc-chart',
         DEBUG_GROUP_CLASS: 'debug',
