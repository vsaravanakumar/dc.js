/*
 *  Copyright 2012 the original author or authors.
 *  Licensed under the Apache License, Version 2.0 (the "License");
 *  You may obtain a copy of the License at
 *
 *        http://www.apache.org/licenses/LICENSE-2.0
 *
 *  Unless required by applicable law or agreed to in writing, software
 *  distributed under the License is distributed on an "AS IS" BASIS,
 *  WITHOUT WARRANTIES OR CONDITIONS OF ANY KIND, either express or implied.
 *  See the License for the specific language governing permissions and
 *  limitations under the License.
 */
dc = {
    version: "1.6.0-dev",
    constants : {
        CHART_CLASS: "dc-chart",
        DEBUG_GROUP_CLASS: "debug",
        STACK_CLASS: "stack",
        DESELECTED_CLASS: "deselected",
        SELECTED_CLASS: "selected",
        NODE_INDEX_NAME: "__index__",
        GROUP_INDEX_NAME: "__group_index__",
        DEFAULT_CHART_GROUP: "__default_chart_group__",
        EVENT_DELAY: 40,
        NEGLIGIBLE_NUMBER: 1e-10
    },
    _renderlet : null
};

dc.chartRegistry = function() {
    // chartGroup:string => charts:array
    var _chartMap = {};

    function initializeChartGroup(group) {
        if (!group)
            group = dc.constants.DEFAULT_CHART_GROUP;

        if (!_chartMap[group])
            _chartMap[group] = [];

        return group;
    }

    return {
        has: function(chart) {
            for (var e in _chartMap) {
                if (_chartMap[e].indexOf(chart) >= 0)
                    return true;
            }
            return false;
        },

        register: function(chart, group) {
            group = initializeChartGroup(group);
            _chartMap[group].push(chart);
        },

        clear: function() {
            _chartMap = {};
        },

        list: function(group) {
            group = initializeChartGroup(group);
            return _chartMap[group];
        }
    };
}();

dc.registerChart = function(chart, group) {
    dc.chartRegistry.register(chart, group);
};

dc.hasChart = function(chart) {
    return dc.chartRegistry.has(chart);
};

dc.deregisterAllCharts = function() {
    dc.chartRegistry.clear();
};

dc.filterAll = function(group) {
    var charts = dc.chartRegistry.list(group);
    for (var i = 0; i < charts.length; ++i) {
        charts[i].filterAll();
    }
};

dc.renderAll = function(group) {
    var charts = dc.chartRegistry.list(group);
    for (var i = 0; i < charts.length; ++i) {
        charts[i].render();
    }

    if(dc._renderlet !== null)
        dc._renderlet(group);
};

dc.redrawAll = function(group) {
    var charts = dc.chartRegistry.list(group);
    for (var i = 0; i < charts.length; ++i) {
        charts[i].redraw();
    }

    if(dc._renderlet !== null)
        dc._renderlet(group);
};

dc.transition = function(selections, duration, callback) {
    if (duration <= 0 || duration === undefined)
        return selections;

    var s = selections
        .transition()
        .duration(duration);

    if (callback instanceof Function) {
        callback(s);
    }

    return s;
};

dc.units = {};
dc.units.integers = function(s, e) {
    return Math.abs(e - s);
};

dc.units.ordinal = function(s, e, domain){
    return domain;
};
dc.units.fp = {};
dc.units.fp.precision= function(precision){
    var _f = function(s, e, domain){return Math.ceil(Math.abs((e-s)/_f.resolution));};
    _f.resolution = precision;
    return _f;
};

dc.round = {};
dc.round.floor = function(n) {
    return Math.floor(n);
};
dc.round.ceil = function(n) {
    return Math.ceil(n);
};
dc.round.round = function(n) {
    return Math.round(n);
};

dc.override = function(obj, functionName, newFunction) {
    var existingFunction = obj[functionName];
    obj["_" + functionName] = existingFunction;
    obj[functionName] = newFunction;
};

dc.renderlet = function(_){
    if(!arguments.length) return dc._renderlet;
    dc._renderlet = _;
    return dc;
};

dc.instanceOfChart = function (o) {
    return o instanceof Object && o.__dc_flag__;
};

dc.errors = {};

dc.errors.Exception = function(msg) {
    var _msg = msg !== undefined ? msg : "Unexpected internal error";

    this.message = _msg;

    this.toString = function(){
        return _msg;
    };
};

dc.errors.InvalidStateException = function() {
    dc.errors.Exception.apply(this, arguments);
};

dc.dateFormat = d3.time.format("%m/%d/%Y");

dc.printers = {};

dc.printers.filters = function (filters) {
    var s = "";

    for (var i = 0; i < filters.length; ++i) {
        if (i > 0) s += ", ";
        s += dc.printers.filter(filters[i]);
    }

    return s;
};

dc.printers.filter = function (filter) {
    var s = "";

    if (filter) {
        if (filter instanceof Array) {
            if (filter.length >= 2)
                s = "[" + dc.utils.printSingleValue(filter[0]) + " -> " + dc.utils.printSingleValue(filter[1]) + "]";
            else if (filter.length >= 1)
                s = dc.utils.printSingleValue(filter[0]);
        } else {
            s = dc.utils.printSingleValue(filter);
        }
    }

    return s;
};

dc.utils = {};

dc.utils.printSingleValue = function (filter) {
    var s = "" + filter;

    if (filter instanceof Date)
        s = dc.dateFormat(filter);
    else if (typeof(filter) == "string")
        s = filter;
    else if (dc.utils.isFloat(filter))
        s = dc.utils.printSingleValue.fformat(filter);
    else if (dc.utils.isInteger(filter))
        s = Math.round(filter);

    return s;
};
dc.utils.printSingleValue.fformat = d3.format(".2f");

dc.utils.add = function (l, r) {
    if (typeof r === "string")
        r = r.replace("%", "");

    if (l instanceof Date) {
        if (typeof r === "string") r = +r;
        var d = new Date();
        d.setTime(l.getTime());
        d.setDate(l.getDate() + r);
        return d;
    } else if (typeof r === "string") {
        var percentage = (+r / 100);
        return l > 0 ? l * (1 + percentage) : l * (1 - percentage);
    } else {
        return l + r;
    }
};

dc.utils.subtract = function (l, r) {
    if (typeof r === "string")
        r = r.replace("%", "");

    if (l instanceof Date) {
        if (typeof r === "string") r = +r;
        var d = new Date();
        d.setTime(l.getTime());
        d.setDate(l.getDate() - r);
        return d;
    } else if (typeof r === "string") {
        var percentage = (+r / 100);
        return l < 0 ? l * (1 + percentage) : l * (1 - percentage);
    } else {
        return l - r;
    }
};

dc.utils.GroupStack = function () {
    var _dataLayers = [];
    var _groups = [];
    var _defaultAccessor;

    function initializeDataLayer(i) {
        if (!_dataLayers[i])
            _dataLayers[i] = [];
    }

    this.setDataPoint = function (layerIndex, pointIndex, data) {
        initializeDataLayer(layerIndex);
        _dataLayers[layerIndex][pointIndex] = data;
    };

    this.getDataPoint = function (x, y) {
        initializeDataLayer(x);
        var dataPoint = _dataLayers[x][y];
        if (dataPoint === undefined)
            dataPoint = 0;
        return dataPoint;
    };

    this.addGroup = function (group, accessor) {
        if (!accessor)
            accessor = _defaultAccessor;
        _groups.push([group, accessor]);
        return _groups.length - 1;
    };

    this.getGroupByIndex = function (index) {
        return _groups[index][0];
    };

    this.getAccessorByIndex = function (index) {
        return _groups[index][1];
    };

    this.size = function () {
        return _groups.length;
    };

    this.clear = function () {
        _dataLayers = [];
        _groups = [];
    };

    this.setDefaultAccessor = function (retriever) {
        _defaultAccessor = retriever;
    };

    this.getDataLayers = function () {
        return _dataLayers;
    };

    this.toLayers = function () {
        var layers = [];

        for (var i = 0; i < _dataLayers.length; ++i) {
            var layer = {index: i, points: []};
            var dataPoints = _dataLayers[i];

            for (var j = 0; j < dataPoints.length; ++j)
                layer.points.push(dataPoints[j]);

            layers.push(layer);
        }

        return layers;
    };
};

dc.utils.isFloat = function (n) {
    return n===+n && n!==(n|0);
};

dc.utils.isInteger = function (n) {
    return n===+n && n===(n|0);
};

dc.utils.isNegligible = function (max) {
    return max === undefined || (max < dc.constants.NEGLIGIBLE_NUMBER && max > -dc.constants.NEGLIGIBLE_NUMBER);
};

dc.utils.groupMax = function (group, accessor) {
    var max = d3.max(group.all(), function (e) {
        return accessor(e);
    });
    if (dc.utils.isNegligible(max)) max = 0;
    return max;
};

dc.utils.groupMin = function (group, accessor) {
    var min = d3.min(group.all(), function (e) {
        return accessor(e);
    });
    if (dc.utils.isNegligible(min)) min = 0;
    return min;
};

dc.utils.nameToId = function (name) {
    return name.toLowerCase().replace(/[\s]/g, "_").replace(/[\.']/g, "");
};

dc.utils.appendOrSelect = function (parent, name) {
    var element = parent.select(name);
    if (element.empty()) element = parent.append(name);
    return element;
};

dc.utils.createLegendable = function (chart, group, index, accessor) {
    var legendable = {name: chart.getGroupName(group, accessor), data: group};
    if (typeof chart.colors === 'function') legendable.color = chart.colors()(index);
    return legendable;
};

dc.utils.safeNumber = function(n){return isNaN(n)?0:n;};

dc.events = {
    current: null
};

dc.events.trigger = function(closure, delay) {
    if (!delay){
        closure();
        return;
    }

    dc.events.current = closure;

    setTimeout(function() {
        if (closure == dc.events.current)
            closure();
    }, delay);
};

dc.cumulative = {};

dc.cumulative.Base = function() {
    this._keyIndex = [];
    this._map = {};

    this.sanitizeKey = function(key) {
        key = key + "";
        return key;
    };

    this.clear = function() {
        this._keyIndex = [];
        this._map = {};
    };

    this.size = function() {
        return this._keyIndex.length;
    };

    this.getValueByKey = function(key) {
        key = this.sanitizeKey(key);
        var value = this._map[key];
        return value;
    };

    this.setValueByKey = function(key, value) {
        key = this.sanitizeKey(key);
        return this._map[key] = value;
    };

    this.indexOfKey = function(key) {
        key = this.sanitizeKey(key);
        return this._keyIndex.indexOf(key);
    };

    this.addToIndex = function(key) {
        key = this.sanitizeKey(key);
        this._keyIndex.push(key);
    };

    this.getKeyByIndex = function(index) {
        return this._keyIndex[index];
    };
};

dc.cumulative.Sum = function() {
    dc.cumulative.Base.apply(this, arguments);

    this.add = function(key, value) {
        if (!value)
            value = 0;

        if (this.getValueByKey(key) === undefined) {
            this.addToIndex(key);
            this.setValueByKey(key, value);
        } else {
            this.setValueByKey(key, this.getValueByKey(key) + value);
        }
    };

    this.minus = function(key, value) {
        this.setValueByKey(key, this.getValueByKey(key) - value);
    };

    this.cumulativeSum = function(key) {
        var keyIndex = this.indexOfKey(key);
        if (keyIndex < 0) return 0;
        var cumulativeValue = 0;
        for (var i = 0; i <= keyIndex; ++i) {
            var k = this.getKeyByIndex(i);
            cumulativeValue += this.getValueByKey(k);
        }
        return cumulativeValue;
    };
};
dc.cumulative.Sum.prototype = new dc.cumulative.Base();

dc.cumulative.CountUnique = function() {
    dc.cumulative.Base.apply(this, arguments);

    function hashSize(hash) {
        var size = 0, key;
        for (key in hash) {
            if (hash.hasOwnProperty(key)) size++;
        }
        return size;
    }

    this.add = function(key, e) {
        if (this.getValueByKey(key) === undefined) {
            this.setValueByKey(key, {});
            this.addToIndex(key);
        }

        if (e !== undefined) {
            if (this.getValueByKey(key)[e] === undefined)
                this.getValueByKey(key)[e] = 0;

            this.getValueByKey(key)[e] += 1;
        }
    };

    this.minus = function(key, e) {
        this.getValueByKey(key)[e] -= 1;
        if (this.getValueByKey(key)[e] <= 0)
            delete this.getValueByKey(key)[e];
    };

    this.count = function(key) {
        return hashSize(this.getValueByKey(key));
    };

    this.cumulativeCount = function(key) {
        var keyIndex = this.indexOfKey(key);
        if (keyIndex < 0) return 0;
        var cumulativeCount = 0;
        for (var i = 0; i <= keyIndex; ++i) {
            var k = this.getKeyByIndex(i);
            cumulativeCount += this.count(k);
        }
        return cumulativeCount;
    };
};
dc.cumulative.CountUnique.prototype = new dc.cumulative.Base();

dc.baseChart = function (_chart) {
    _chart.__dc_flag__ = true;

    var _dimension;
    var _group;

    var _anchor;
    var _root;
    var _svg;

    var _width = 200, _height = 200;

    var _keyAccessor = function (d) {
        return d.key;
    };
    var _valueAccessor = function (d) {
        return d.value;
    };

    var _label = function (d) {
        return d.key;
    };
    var _renderLabel = false;

    var _title = function (d) {
        return d.key + ": " + d.value;
    };
    var _renderTitle = false;

    var _transitionDuration = 750;

    var _filterPrinter = dc.printers.filters;

    var _renderlets = [];

    var _chartGroup = dc.constants.DEFAULT_CHART_GROUP;

    var NULL_LISTENER = function (chart) {
    };
    var _listeners = {
        preRender: NULL_LISTENER,
        postRender: NULL_LISTENER,
        preRedraw: NULL_LISTENER,
        postRedraw: NULL_LISTENER,
        filtered: NULL_LISTENER,
        zoomed: NULL_LISTENER
    };
    var _legend;

    var _filters = [];
    var _filterHandler = function (dimension, filters) {
        dimension.filter(null);

        if (filters.length === 0)
            dimension.filter(null);
        else if (filters.length === 1)
            dimension.filter(filters[0]);
        else
            dimension.filterFunction(function (d) {
                return filters.indexOf(d) >= 0;
            });

        return filters;
    };

    _chart.width = function (w) {
        if (!arguments.length) return _width;
        _width = w;
        return _chart;
    };

    _chart.height = function (h) {
        if (!arguments.length) return _height;
        _height = h;
        return _chart;
    };

    _chart.dimension = function (d) {
        if (!arguments.length) return _dimension;
        _dimension = d;
        _chart.expireCache();
        return _chart;
    };

    _chart.group = function (g, name) {
        if (!arguments.length) return _group;
        _group = g;
        _chart.expireCache();
        if (typeof name === 'string') _chart.setGroupName(_group, name);
        return _chart;
    };

    _chart.setGroupName = function (g, name, accessor) {
        if (!g.__names__) g.__names__ = {};
        g.__names__[groupNameKey(accessor)] = name;
    };

    function groupNameKey(accessor) {
        var defaultKey = "default";
        return accessor ? (accessor == _chart.valueAccessor() ? defaultKey : accessor) : defaultKey;
    }

    _chart.getGroupName = function (g, accessor) {
        if (!g.__names__) g.__names__ = {};
        return g.__names__[groupNameKey(accessor)];
    };

    _chart.orderedGroup = function () {
        return _group.order(function (p) {
            return p.key;
        });
    };

    _chart.filterAll = function () {
        return _chart.filter(null);
    };

    _chart.dataSet = function () {
        return _dimension !== undefined && _group !== undefined;
    };

    _chart.select = function (s) {
        return _root.select(s);
    };

    _chart.selectAll = function (s) {
        return _root ? _root.selectAll(s) : null;
    };

    _chart.anchor = function (a, chartGroup) {
        if (!arguments.length) return _anchor;
        if (dc.instanceOfChart(a)) {
            _anchor = a.anchor();
            _root = a.root();
        } else {
            _anchor = a;
            _root = d3.select(_anchor);
            _root.classed(dc.constants.CHART_CLASS, true);
            dc.registerChart(_chart, chartGroup);
        }
        _chartGroup = chartGroup;
        return _chart;
    };

    _chart.anchorName = function () {
        var a = _chart.anchor();
        if (a && a.id) return a.id;
        if (a) return a.replace('#','');
        return '';
    };

    _chart.root = function (r) {
        if (!arguments.length) return _root;
        _root = r;
        return _chart;
    };

    _chart.svg = function (_) {
        if (!arguments.length) return _svg;
        _svg = _;
        return _chart;
    };

    _chart.resetSvg = function () {
        _chart.select("svg").remove();
        return _chart.generateSvg();
    };

    _chart.generateSvg = function () {
        _svg = _chart.root().append("svg")
            .attr("width", _chart.width())
            .attr("height", _chart.height());
        return _svg;
    };

    _chart.filterPrinter = function (_) {
        if (!arguments.length) return _filterPrinter;
        _filterPrinter = _;
        return _chart;
    };

    _chart.turnOnControls = function () {
        if (_root) {
            _chart.selectAll(".reset").style("display", null);
            _chart.selectAll(".filter").text(_filterPrinter(_chart.filters())).style("display", null);
        }
        return _chart;
    };

    _chart.turnOffControls = function () {
        if (_root) {
            _chart.selectAll(".reset").style("display", "none");
            _chart.selectAll(".filter").style("display", "none").text(_chart.filter());
        }
        return _chart;
    };

    _chart.transitionDuration = function (d) {
        if (!arguments.length) return _transitionDuration;
        _transitionDuration = d;
        return _chart;
    };

    _chart.render = function () {
        _listeners.preRender(_chart);

        if (_dimension === undefined)
            throw new dc.errors.InvalidStateException("Mandatory attribute chart.dimension is missing on chart[#"
                + _chart.anchorName() + "]");

        if (_group === undefined)
            throw new dc.errors.InvalidStateException("Mandatory attribute chart.group is missing on chart[#"
                + _chart.anchorName() + "]");

        var result = _chart.doRender();

        if (_legend) _legend.render();

        _chart.activateRenderlets("postRender");

        return result;
    };

    _chart.activateRenderlets = function (event) {
        if (_chart.transitionDuration() > 0 && _svg) {
            _svg.transition().duration(_chart.transitionDuration())
                .each("end", function () {
                    runAllRenderlets();
                    if (event) _listeners[event](_chart);
                });
        } else {
            runAllRenderlets();
            if (event) _listeners[event](_chart);
        }
    };

    _chart.redraw = function () {
        _listeners.preRedraw(_chart);

        var result = _chart.doRedraw();

        _chart.activateRenderlets("postRedraw");

        return result;
    };

    _chart.invokeFilteredListener = function (chart, f) {
        if (f !== undefined) _listeners.filtered(_chart, f);
    };

    _chart.invokeZoomedListener = function (chart) {
        _listeners.zoomed(_chart);
    };

    _chart.hasFilter = function (filter) {
        if (!arguments.length) return _filters.length > 0;
        return _filters.indexOf(filter) >= 0;
    };

    function removeFilter(_) {
        _filters.splice(_filters.indexOf(_), 1);
        applyFilters();
        _chart.invokeFilteredListener(_chart, _);
    }

    function addFilter(_) {
        _filters.push(_);
        applyFilters();
        _chart.invokeFilteredListener(_chart, _);
    }

    function resetFilters() {
        _filters = [];
        applyFilters();
        _chart.invokeFilteredListener(_chart, null);
    }

    function applyFilters() {
        if (_chart.dataSet() && _chart.dimension().filter !== undefined) {
            var fs = _filterHandler(_chart.dimension(), _filters);
            _filters = fs ? fs : _filters;
        }
    }

    _chart.filter = function (_) {
        if (!arguments.length) return _filters.length > 0 ? _filters[0] : null;

        if (_ === null) {
            resetFilters();
        } else {
            if (_chart.hasFilter(_))
                removeFilter(_);
            else
                addFilter(_);
        }

        if (_root !== null && _chart.hasFilter()) {
            _chart.turnOnControls();
        } else {
            _chart.turnOffControls();
        }

        return _chart;
    };

    _chart.filters = function () {
        return _filters;
    };

    _chart.highlightSelected = function (e) {
        d3.select(e).classed(dc.constants.SELECTED_CLASS, true);
        d3.select(e).classed(dc.constants.DESELECTED_CLASS, false);
    };

    _chart.fadeDeselected = function (e) {
        d3.select(e).classed(dc.constants.SELECTED_CLASS, false);
        d3.select(e).classed(dc.constants.DESELECTED_CLASS, true);
    };

    _chart.resetHighlight = function (e) {
        d3.select(e).classed(dc.constants.SELECTED_CLASS, false);
        d3.select(e).classed(dc.constants.DESELECTED_CLASS, false);
    };

    _chart.onClick = function (d) {
        var filter = _chart.keyAccessor()(d);
        dc.events.trigger(function () {
            _chart.filter(filter);
            dc.redrawAll(_chart.chartGroup());
        });
    };

    _chart.filterHandler = function (_) {
        if (!arguments.length) return _filterHandler;
        _filterHandler = _;
        return _chart;
    };

    // abstract function stub
    _chart.doRender = function () {
        // do nothing in base, should be overridden by sub-function
        return _chart;
    };

    _chart.doRedraw = function () {
        // do nothing in base, should be overridden by sub-function
        return _chart;
    };

    _chart.legendables = function () {
        // do nothing in base, should be overridden by sub-function
        return [];
    };

    _chart.legendHighlight = function (d) {
        // do nothing in base, should be overridden by sub-function
    };

    _chart.legendReset = function (d) {
        // do nothing in base, should be overridden by sub-function
    };

    _chart.keyAccessor = function (_) {
        if (!arguments.length) return _keyAccessor;
        _keyAccessor = _;
        return _chart;
    };

    _chart.valueAccessor = function (_) {
        if (!arguments.length) return _valueAccessor;
        _valueAccessor = _;
        return _chart;
    };

    _chart.label = function (_) {
        if (!arguments.length) return _label;
        _label = _;
        _renderLabel = true;
        return _chart;
    };

    _chart.renderLabel = function (_) {
        if (!arguments.length) return _renderLabel;
        _renderLabel = _;
        return _chart;
    };

    _chart.title = function (_) {
        if (!arguments.length) return _title;
        _title = _;
        _renderTitle = true;
        return _chart;
    };

    _chart.renderTitle = function (_) {
        if (!arguments.length) return _renderTitle;
        _renderTitle = _;
        return _chart;
    };

    _chart.renderlet = function (_) {
        _renderlets.push(_);
        return _chart;
    };

    function runAllRenderlets() {
        for (var i = 0; i < _renderlets.length; ++i) {
            _renderlets[i](_chart);
        }
    }

    _chart.chartGroup = function (_) {
        if (!arguments.length) return _chartGroup;
        _chartGroup = _;
        return _chart;
    };

    _chart.on = function (event, listener) {
        _listeners[event] = listener;
        return _chart;
    };

    _chart.expireCache = function () {
        // do nothing in base, should be overridden by sub-function
        return _chart;
    };

    _chart.legend = function (l) {
        if (!arguments.length) return _legend;
        _legend = l;
        _legend.parent(_chart);
        return _chart;
    };

    return _chart;
};

dc.marginable = function (_chart) {
    var _margin = {top: 10, right: 50, bottom: 30, left: 30};

    _chart.margins = function (m) {
        if (!arguments.length) return _margin;
        _margin = m;
        return _chart;
    };

    _chart.effectiveWidth = function () {
        return _chart.width() - _chart.margins().left - _chart.margins().right;
    };

    _chart.effectiveHeight = function () {
        return _chart.height() - _chart.margins().top - _chart.margins().bottom;
    };

    return _chart;
};

dc.coordinateGridChart = function (_chart) {
    var GRID_LINE_CLASS = "grid-line";
    var HORIZONTAL_CLASS = "horizontal";
    var VERTICAL_CLASS = "vertical";


    _chart = dc.colorChart(dc.marginable(dc.baseChart(_chart)));

    _chart.colors(d3.scale.category10());

    var _parent;
    var _g;
    var _chartBodyG;

    var _x;
    var _xOriginalDomain;
    var _xAxis = d3.svg.axis();
    var _xUnits = dc.units.integers;
    var _xAxisPadding = 0;
    var _xElasticity = false;

    var _y;
    var _yAxis = d3.svg.axis();
    var _yAxisPadding = 0;
    var _yElasticity = false;

    var _brush = d3.svg.brush();
    var _brushOn = true;
    var _round;

    var _renderHorizontalGridLine = false;
    var _renderVerticalGridLine = false;

    var _refocused = false;
    var _unitCount;

    var _rangeChart;
    var _focusChart;

    var _mouseZoomable = false;
    var _clipPadding = 0;

    _chart.title(function (d) {
        return d.data.key + ": " + d.data.value;
    });

    _chart.rescale = function () {
        _unitCount = undefined;
        _chart.xUnitCount();
    };

    _chart.rangeChart = function (_) {
        if (!arguments.length) return _rangeChart;
        _rangeChart = _;
        _rangeChart.focusChart(_chart);
        return _chart;
    };

    _chart.generateG = function (parent) {
        if (parent === undefined)
            _parent = _chart.svg();
        else
            _parent = parent;

        _g = _parent.append("g");

        _chartBodyG = _g.append("g").attr("class", "chart-body")
            .attr("transform", "translate(" + _chart.margins().left + ", " + _chart.margins().top + ")")
            .attr("clip-path", "url(#" + getClipPathId() + ")");

        return _g;
    };

    _chart.g = function (_) {
        if (!arguments.length) return _g;
        _g = _;
        return _chart;
    };

    _chart.mouseZoomable = function (z) {
        if (!arguments.length) return _mouseZoomable;
        _mouseZoomable = z;
        return _chart;
    };

    _chart.chartBodyG = function (_) {
        if (!arguments.length) return _chartBodyG;
        _chartBodyG = _;
        return _chart;
    };

    _chart.x = function (_) {
        if (!arguments.length) return _x;
        _x = _;
        _xOriginalDomain = _x.domain();
        return _chart;
    };

    _chart.xOriginalDomain = function () {
        return _xOriginalDomain;
    };

    _chart.xUnits = function (_) {
        if (!arguments.length) return _xUnits;
        _xUnits = _;
        return _chart;
    };

    _chart.xAxis = function (_) {
        if (!arguments.length) return _xAxis;
        _xAxis = _;
        return _chart;
    };

    _chart.elasticX = function (_) {
        if (!arguments.length) return _xElasticity;
        _xElasticity = _;
        return _chart;
    };

    _chart.xAxisPadding = function (_) {
        if (!arguments.length) return _xAxisPadding;
        _xAxisPadding = _;
        return _chart;
    };

    _chart.xUnitCount = function () {
        if (_unitCount === undefined) {
            var units = _chart.xUnits()(_chart.x().domain()[0], _chart.x().domain()[1], _chart.x().domain());

            if (units instanceof Array)
                _unitCount = units.length;
            else
                _unitCount = units;
        }

        return _unitCount;
    };

    _chart.isOrdinal = function () {
        return _chart.xUnits() === dc.units.ordinal;
    };

    _chart.prepareOrdinalXAxis = function (count) {
        if (!count)
            count = _chart.xUnitCount();
        var range = [];
        var currentPosition = 0;
        var increment = _chart.xAxisLength() / count;
        for (var i = 0; i < count; i++) {
            range[i] = currentPosition;
            currentPosition += increment;
        }
        _x.range(range);
    };

    function prepareXAxis(g) {
        if (_chart.elasticX() && !_chart.isOrdinal()) {
            _x.domain([_chart.xAxisMin(), _chart.xAxisMax()]);
        }

        if (_chart.isOrdinal()) {
            _chart.prepareOrdinalXAxis();
        } else {
            _x.range([0, _chart.xAxisLength()]);
        }

        _xAxis = _xAxis.scale(_chart.x()).orient("bottom");

        renderVerticalGridLines(g);
    }

    _chart.renderXAxis = function (g) {
        var axisXG = g.selectAll("g.x");

        if (axisXG.empty())
            axisXG = g.append("g")
                .attr("class", "axis x")
                .attr("transform", "translate(" + _chart.margins().left + "," + _chart.xAxisY() + ")");

        dc.transition(axisXG, _chart.transitionDuration())
            .call(_xAxis);
    };

    function renderVerticalGridLines(g) {
        var gridLineG = g.selectAll("g." + VERTICAL_CLASS);

        if (_renderVerticalGridLine) {
            if (gridLineG.empty())
                gridLineG = g.insert("g", ":first-child")
                    .attr("class", GRID_LINE_CLASS + " " + VERTICAL_CLASS)
                    .attr("transform", "translate(" + _chart.yAxisX() + "," + _chart.margins().top + ")");

            var ticks = _xAxis.tickValues() ? _xAxis.tickValues() : _x.ticks(_xAxis.ticks()[0]);

            var lines = gridLineG.selectAll("line")
                .data(ticks);

            // enter
            var linesGEnter = lines.enter()
                .append("line")
                .attr("x1", function (d) {
                    return _x(d);
                })
                .attr("y1", _chart.xAxisY() - _chart.margins().top)
                .attr("x2", function (d) {
                    return _x(d);
                })
                .attr("y2", 0)
                .attr("opacity", 0);
            dc.transition(linesGEnter, _chart.transitionDuration())
                .attr("opacity", 1);

            // update
            dc.transition(lines, _chart.transitionDuration())
                .attr("x1", function (d) {
                    return _x(d);
                })
                .attr("y1", _chart.xAxisY() - _chart.margins().top)
                .attr("x2", function (d) {
                    return _x(d);
                })
                .attr("y2", 0);

            // exit
            lines.exit().remove();
        }
        else {
            gridLineG.selectAll("line").remove();
        }
    }

    _chart.xAxisY = function () {
        return (_chart.height() - _chart.margins().bottom);
    };

    _chart.xAxisLength = function () {
        return _chart.effectiveWidth();
    };

    function prepareYAxis(g) {
        if (_y === undefined || _chart.elasticY()) {
            _y = d3.scale.linear();
            _y.domain([_chart.yAxisMin(), _chart.yAxisMax()]).rangeRound([_chart.yAxisHeight(), 0]);
        }

        _y.range([_chart.yAxisHeight(), 0]);
        _yAxis = _yAxis.scale(_y).orient("left");

        renderHorizontalGridLines(g);
    }

    _chart.renderYAxis = function (g) {
        var axisYG = g.selectAll("g.y");
        if (axisYG.empty())
            axisYG = g.append("g")
                .attr("class", "axis y")
                .attr("transform", "translate(" + _chart.yAxisX() + "," + _chart.margins().top + ")");

        dc.transition(axisYG, _chart.transitionDuration())
            .call(_yAxis);
    };


    function renderHorizontalGridLines(g) {
        var gridLineG = g.selectAll("g." + HORIZONTAL_CLASS);
       
        if (_renderHorizontalGridLine) {
            var ticks = _yAxis.tickValues() ? _yAxis.tickValues() : _y.ticks(_yAxis.ticks()[0]);

            if (gridLineG.empty())
                gridLineG = g.insert("g", ":first-child")
                    .attr("class", GRID_LINE_CLASS + " " + HORIZONTAL_CLASS)
                    .attr("transform", "translate(" + _chart.yAxisX() + "," + _chart.margins().top + ")");

            var lines = gridLineG.selectAll("line")
                .data(ticks);

            // enter
            var linesGEnter = lines.enter()
                .append("line")
                .attr("x1", 1)
                .attr("y1", function (d) {
                    return _y(d);
                })
                .attr("x2", _chart.xAxisLength())
                .attr("y2", function (d) {
                    return _y(d);
                })
                .attr("opacity", 0);
            dc.transition(linesGEnter, _chart.transitionDuration())
                .attr("opacity", 1);

            // update
            dc.transition(lines, _chart.transitionDuration())
                .attr("x1", 1)
                .attr("y1", function (d) {
                    return _y(d);
                })
                .attr("x2", _chart.xAxisLength())
                .attr("y2", function (d) {
                    return _y(d);
                });

            // exit
            lines.exit().remove();
        }
        else {
            gridLineG.selectAll("line").remove();
        }
    }

    _chart.yAxisX = function () {
        return _chart.margins().left;
    };

    _chart.y = function (_) {
        if (!arguments.length) return _y;
        _y = _;
        return _chart;
    };

    _chart.yAxis = function (y) {
        if (!arguments.length) return _yAxis;
        _yAxis = y;
        return _chart;
    };

    _chart.elasticY = function (_) {
        if (!arguments.length) return _yElasticity;
        _yElasticity = _;
        return _chart;
    };

    _chart.renderHorizontalGridLines = function (_) {
        if (!arguments.length) return _renderHorizontalGridLine;
        _renderHorizontalGridLine = _;
        return _chart;
    };

    _chart.renderVerticalGridLines = function (_) {
        if (!arguments.length) return _renderVerticalGridLine;
        _renderVerticalGridLine = _;
        return _chart;
    };

    _chart.xAxisMin = function () {
        var min = d3.min(_chart.group().all(), function (e) {
            return _chart.keyAccessor()(e);
        });
        return dc.utils.subtract(min, _xAxisPadding);
    };

    _chart.xAxisMax = function () {
        var max = d3.max(_chart.group().all(), function (e) {
            return _chart.keyAccessor()(e);
        });
        return dc.utils.add(max, _xAxisPadding);
    };

    _chart.yAxisMin = function () {
        var min = d3.min(_chart.group().all(), function (e) {
            return _chart.valueAccessor()(e);
        });
        min = dc.utils.subtract(min, _yAxisPadding);
        return min;
    };

    _chart.yAxisMax = function () {
        var max = d3.max(_chart.group().all(), function (e) {
            return _chart.valueAccessor()(e);
        });
        max = dc.utils.add(max, _yAxisPadding);
        return max;
    };

    _chart.yAxisPadding = function (_) {
        if (!arguments.length) return _yAxisPadding;
        _yAxisPadding = _;
        return _chart;
    };

    _chart.yAxisHeight = function () {
        return _chart.effectiveHeight();
    };

    _chart.round = function (_) {
        if (!arguments.length) return _round;
        _round = _;
        return _chart;
    };

    dc.override(_chart, "filter", function (_) {
        if (!arguments.length) return _chart._filter();

        _chart._filter(_);

        if (_) {
            _chart.brush().extent(_);
        } else {
            _chart.brush().clear();
        }

        return _chart;
    });

    _chart.brush = function (_) {
        if (!arguments.length) return _brush;
        _brush = _;
        return _chart;
    };

    function brushHeight() {
        return _chart.xAxisY() - _chart.margins().top;
    }

    _chart.renderBrush = function (g) {
        if (_chart.isOrdinal())
            _brushOn = false;

        if (_brushOn) {
            _brush.on("brushstart", brushStart)
                .on("brush", brushing)
                .on("brushend", brushEnd);

            var gBrush = g.append("g")
                .attr("class", "brush")
                .attr("transform", "translate(" + _chart.margins().left + "," + _chart.margins().top + ")")
                .call(_brush.x(_chart.x()));
            gBrush.selectAll("rect").attr("height", brushHeight());
            gBrush.selectAll(".resize").append("path").attr("d", _chart.resizeHandlePath);

            if (_chart.hasFilter()) {
                _chart.redrawBrush(g);
            }
        }
    };

    function brushStart(p) {
    }

    _chart.extendBrush = function () {
        var extent = _brush.extent();
        if (_chart.round()) {
            extent[0] = extent.map(_chart.round())[0];
            extent[1] = extent.map(_chart.round())[1];

            _g.select(".brush")
                .call(_brush.extent(extent));
        }
        return extent;
    };

    _chart.brushIsEmpty = function (extent) {
        return _brush.empty() || !extent || extent[1] <= extent[0];
    };

    function brushing(p) {
        var extent = _chart.extendBrush();

        _chart.redrawBrush(_g);

        if (_chart.brushIsEmpty(extent)) {
            dc.events.trigger(function () {
                _chart.filter(null);
                dc.redrawAll(_chart.chartGroup());
            });
        } else {
            dc.events.trigger(function () {
                _chart.filter(null);
                _chart.filter([extent[0], extent[1]]);
                dc.redrawAll(_chart.chartGroup());
            }, dc.constants.EVENT_DELAY);
        }
    }

    function brushEnd(p) {
    }

    _chart.redrawBrush = function (g) {
        if (_brushOn) {
            if (_chart.filter() && _chart.brush().empty())
                _chart.brush().extent(_chart.filter());

            var gBrush = g.select("g.brush");
            gBrush.call(_chart.brush().x(_chart.x()));
            gBrush.selectAll("rect").attr("height", brushHeight());
        }

        _chart.fadeDeselectedArea();
    };

    _chart.fadeDeselectedArea = function () {
        // do nothing, sub-chart should override this function
    };

    // borrowed from Crossfilter example
    _chart.resizeHandlePath = function (d) {
        var e = +(d == "e"), x = e ? 1 : -1, y = brushHeight() / 3;
        return "M" + (0.5 * x) + "," + y
            + "A6,6 0 0 " + e + " " + (6.5 * x) + "," + (y + 6)
            + "V" + (2 * y - 6)
            + "A6,6 0 0 " + e + " " + (0.5 * x) + "," + (2 * y)
            + "Z"
            + "M" + (2.5 * x) + "," + (y + 8)
            + "V" + (2 * y - 8)
            + "M" + (4.5 * x) + "," + (y + 8)
            + "V" + (2 * y - 8);
    };

    function getClipPathId() {
        return _chart.anchorName() + "-clip";
    }

    _chart.clipPadding = function (p) {
        if (!arguments.length) return _clipPadding;
        _clipPadding = p;
        return _chart;
    };

    function generateClipPath() {
        var defs = dc.utils.appendOrSelect(_parent, "defs");

        var chartBodyClip = dc.utils.appendOrSelect(defs, "clipPath").attr("id", getClipPathId());

        var padding = _clipPadding * 2;

        dc.utils.appendOrSelect(chartBodyClip, "rect")
            .attr("width", _chart.xAxisLength() + padding)
            .attr("height", _chart.yAxisHeight() + padding);
    }

    _chart.doRender = function () {
        if (_x === undefined)
            throw new dc.errors.InvalidStateException("Mandatory attribute chart.x is missing on chart[#"
                + _chart.anchorName() + "]");

        _chart.resetSvg();

        if (_chart.dataSet()) {
            _chart.generateG();

            generateClipPath();
            prepareXAxis(_chart.g());
            prepareYAxis(_chart.g());

            _chart.plotData();

            _chart.renderXAxis(_chart.g());
            _chart.renderYAxis(_chart.g());

            _chart.renderBrush(_chart.g());

            enableMouseZoom();
        }

        return _chart;
    };

    function enableMouseZoom() {
        if (_mouseZoomable) {
            _chart.root().call(d3.behavior.zoom()
                .x(_chart.x())
                .scaleExtent([1, 100])
                .on("zoom", function () {
                    _chart.focus(_chart.x().domain());
                    _chart.invokeZoomedListener(_chart);
                    updateRangeSelChart();
                }));
        }
    }

    function updateRangeSelChart() {
        if (_rangeChart) {
            var refDom = _chart.x().domain();
            var origDom = _rangeChart.xOriginalDomain();
            var newDom = [
                refDom[0] < origDom[0] ? refDom[0] : origDom[0],
                refDom[1] > origDom[1] ? refDom[1] : origDom[1]];
            _rangeChart.focus(newDom);
            _rangeChart.filter(null);
            _rangeChart.filter(refDom);

            dc.events.trigger(function () {
                dc.redrawAll(_chart.chartGroup());
            });
        }
    }

    _chart.doRedraw = function () {
        prepareXAxis(_chart.g());
        prepareYAxis(_chart.g());

        _chart.plotData();

        if (_chart.elasticY())
            _chart.renderYAxis(_chart.g());

        if (_chart.elasticX() || _refocused)
            _chart.renderXAxis(_chart.g());

        _chart.redrawBrush(_chart.g());

        return _chart;
    };

    _chart.subRender = function () {
        if (_chart.dataSet()) {
            _chart.plotData();
        }

        return _chart;
    };

    _chart.brushOn = function (_) {
        if (!arguments.length) return _brushOn;
        _brushOn = _;
        return _chart;
    };

    _chart.getDataWithinXDomain = function (group) {
        var data = [];

        if (_chart.isOrdinal()) {
            data = group.all();
        } else {
            group.all().forEach(function (d) {
                var key = _chart.keyAccessor()(d);
                if (key >= _chart.x().domain()[0] && key <= _chart.x().domain()[1])
                    data.push(d);
            });
        }

        return data;
    };

    function hasRangeSelected(range) {
        return range instanceof Array && range.length > 1;
    }

    _chart.focus = function (range) {
        _refocused = true;

        if (hasRangeSelected(range)) {
            _chart.x().domain(range);
        } else {
            _chart.x().domain(_chart.xOriginalDomain());
        }

        _chart.rescale();

        _chart.redraw();

        if (!hasRangeSelected(range))
            _refocused = false;
    };

    _chart.refocused = function () {
        return _refocused;
    };

    _chart.focusChart = function (c) {
        if (!arguments.length) return _focusChart;
        _focusChart = c;
        _chart.on("filtered", function (chart) {
            dc.events.trigger(function () {
                _focusChart.focus(chart.filter());
                _focusChart.filter(chart.filter());
                dc.redrawAll(chart.chartGroup());
            });
        });
        return _chart;
    };

    return _chart;
};

dc.colorChart = function(_chart) {
    var _colors = d3.scale.category20c();

    var _colorDomain = [0, _colors.range().length];

    var _colorCalculator = function(value) {
        var minValue = _colorDomain[0];
        var maxValue = _colorDomain[1];

        if (isNaN(value)) value = 0;
        if(maxValue === null) return _colors(value);

        var colorsLength = _chart.colors().range().length;
        var denominator = (maxValue - minValue) / colorsLength;
        var colorValue = Math.abs(Math.min(colorsLength - 1, Math.round((value - minValue) / denominator)));
        return _chart.colors()(colorValue);
    };

    var _colorAccessor = function(d, i){return i;};

    _chart.colors = function(_) {
        if (!arguments.length) return _colors;

        if (_ instanceof Array) {
            _colors = d3.scale.ordinal().range(_);
            var domain = [];
            for(var i = 0; i < _.length; ++i){
                domain.push(i);
            }
            _colors.domain(domain);
        } else {
            _colors = _;
        }

        _colorDomain = [0, _colors.range().length];

        return _chart;
    };

    _chart.colorCalculator = function(_){
        if(!arguments.length) return _colorCalculator;
        _colorCalculator = _;
        return _chart;
    };

    _chart.getColor = function(d, i){
        return _colorCalculator(_colorAccessor(d, i));
    };

    _chart.colorAccessor = function(_){
        if(!arguments.length) return _colorAccessor;
        _colorAccessor = _;
        return _chart;
    };

    _chart.colorDomain = function(_){
        if(!arguments.length) return _colorDomain;
        _colorDomain = _;
        return _chart;
    };

    return _chart;
};

dc.stackableChart = function (_chart) {
    var _groupStack = new dc.utils.GroupStack();
    var _stackLayout = d3.layout.stack()
        .offset("zero")
        .order("default")
        .values(function (d) {
            return d.points;
        });
    var _allGroups;
    var _allValueAccessors;
    var _allKeyAccessors;
    var _stackLayers;

    _chart.stack = function (group, p2, retriever) {
        if (typeof p2 === 'string')
            _chart.setGroupName(group, p2, retriever);
        else if (typeof p2 === 'function')
            retriever = p2;

        _groupStack.setDefaultAccessor(_chart.valueAccessor());
        _groupStack.addGroup(group, retriever);

        _chart.expireCache();

        return _chart;
    };

    _chart.expireCache = function () {
        _allGroups = null;
        _allValueAccessors = null;
        _allKeyAccessors = null;
        _stackLayers = null;
        return _chart;
    };

    _chart.allGroups = function () {
        if (_allGroups === null) {
            _allGroups = [];

            _allGroups.push(_chart.group());

            for (var i = 0; i < _groupStack.size(); ++i)
                _allGroups.push(_groupStack.getGroupByIndex(i));
        }

        return _allGroups;
    };

    _chart.allValueAccessors = function () {
        if (_allValueAccessors === null) {
            _allValueAccessors = [];

            _allValueAccessors.push(_chart.valueAccessor());

            for (var i = 0; i < _groupStack.size(); ++i)
                _allValueAccessors.push(_groupStack.getAccessorByIndex(i));
        }

        return _allValueAccessors;
    };

    _chart.getValueAccessorByIndex = function (groupIndex) {
        return _chart.allValueAccessors()[groupIndex];
    };

    _chart.yAxisMin = function () {
        var min, all = flattenStack();

        min = d3.min(all, function (p) {
            return  (p.y + p.y0 < p.y0) ? (p.y + p.y0) : p.y0;
        });

        min = dc.utils.subtract(min, _chart.yAxisPadding());

        return min;
    };

    _chart.yAxisMax = function () {
        var max, all = flattenStack();

        max = d3.max(all, function (p) {
            return p.y + p.y0;
        });

        max = dc.utils.add(max, _chart.yAxisPadding());

        return max;
    };

    function flattenStack() {
        var all = [];

        if (_chart.x()) {
            var xDomain = _chart.x().domain();

            _chart.stackLayers().forEach(function (e) {
                e.points.forEach(function (p) {
                    if (p.x >= xDomain[0] && p.x <= xDomain[1])
                        all.push(p);
                });
            });
        } else {
            _chart.stackLayers().forEach(function (e) {
                all = all.concat(e.points);
            });
        }

        return all;
    }

    _chart.allKeyAccessors = function () {
        if (_allKeyAccessors === null) {
            _allKeyAccessors = [];

            _allKeyAccessors.push(_chart.keyAccessor());

            for (var i = 0; i < _groupStack.size(); ++i)
                _allKeyAccessors.push(_chart.keyAccessor());
        }

        return _allKeyAccessors;
    };

    _chart.getKeyAccessorByIndex = function (groupIndex) {
        return _chart.allKeyAccessors()[groupIndex];
    };

    _chart.xAxisMin = function () {
        var min = null;
        var allGroups = _chart.allGroups();

        for (var groupIndex = 0; groupIndex < allGroups.length; ++groupIndex) {
            var group = allGroups[groupIndex];
            var m = dc.utils.groupMin(group, _chart.getKeyAccessorByIndex(groupIndex));
            if (min === null || min > m) min = m;
        }

        return dc.utils.subtract(min, _chart.xAxisPadding());
    };

    _chart.xAxisMax = function () {
        var max = null;
        var allGroups = _chart.allGroups();

        for (var groupIndex = 0; groupIndex < allGroups.length; ++groupIndex) {
            var group = allGroups[groupIndex];
            var m = dc.utils.groupMax(group, _chart.getKeyAccessorByIndex(groupIndex));
            if (max === null || max < m) max = m;
        }

        return dc.utils.add(max, _chart.xAxisPadding());
    };

    function getKeyFromData(groupIndex, d) {
        return _chart.getKeyAccessorByIndex(groupIndex)(d);
    }

    function getValueFromData(groupIndex, d) {
        return _chart.getValueAccessorByIndex(groupIndex)(d);
    }

    function calculateDataPointMatrix(data, groupIndex) {
        for (var dataIndex = 0; dataIndex < data.length; ++dataIndex) {
            var d = data[dataIndex];
            var key = getKeyFromData(groupIndex, d);
            var value = getValueFromData(groupIndex, d);

            _groupStack.setDataPoint(groupIndex, dataIndex, {data: d, x: key, y: value});
        }
    }

    _chart.calculateDataPointMatrixForAll = function () {
        var groups = _chart.allGroups();
        for (var groupIndex = 0; groupIndex < groups.length; ++groupIndex) {
            var group = groups[groupIndex];
            var data = group.all();

            calculateDataPointMatrix(data, groupIndex);
        }
    };

    _chart.getChartStack = function () {
        return _groupStack;
    };

    dc.override(_chart, "valueAccessor", function (_) {
        if (!arguments.length) return _chart._valueAccessor();
        _chart.expireCache();
        return _chart._valueAccessor(_);
    });

    dc.override(_chart, "keyAccessor", function (_) {
        if (!arguments.length) return _chart._keyAccessor();
        _chart.expireCache();
        return _chart._keyAccessor(_);
    });

    _chart.stackLayout = function (stack) {
        if (!arguments.length) return _stackLayout;
        _stackLayout = stack;
        return _chart;
    };

    _chart.stackLayers = function (_) {
        if (!arguments.length) {
            if (_stackLayers === null) {
                _chart.calculateDataPointMatrixForAll();
                _stackLayers = _chart.stackLayout()(_groupStack.toLayers());
            }
            return _stackLayers;
        } else {
            _stackLayers = _;
        }
    };

    _chart.legendables = function () {
        var items = [];
        _allGroups.forEach(function (g, i) {
            items.push(dc.utils.createLegendable(_chart, g, i, _chart.getValueAccessorByIndex(i)));
        });
        return items;
    };

    return _chart;
};

dc.abstractBubbleChart = function (_chart) {
    var _maxBubbleRelativeSize = 0.3;
    var _minRadiusWithLabel = 10;

    _chart.BUBBLE_NODE_CLASS = "node";
    _chart.BUBBLE_CLASS = "bubble";
    _chart.MIN_RADIUS = 10;

    _chart = dc.colorChart(_chart);

    _chart.renderLabel(true);
    _chart.renderTitle(false);

    var _r = d3.scale.linear().domain([0, 100]);

    var _rValueAccessor = function (d) {
        return d.r;
    };

    _chart.r = function (_) {
        if (!arguments.length) return _r;
        _r = _;
        return _chart;
    };

    _chart.radiusValueAccessor = function (_) {
        if (!arguments.length) return _rValueAccessor;
        _rValueAccessor = _;
        return _chart;
    };

    _chart.rMin = function () {
        var min = d3.min(_chart.group().all(), function (e) {
            return _chart.radiusValueAccessor()(e);
        });
        return min;
    };

    _chart.rMax = function () {
        var max = d3.max(_chart.group().all(), function (e) {
            return _chart.radiusValueAccessor()(e);
        });
        return max;
    };

    _chart.bubbleR = function (d) {
        var value = _chart.radiusValueAccessor()(d);
        var r = _chart.r()(value);
        if (isNaN(r) || value <= 0)
            r = 0;
        return r;
    };

    var labelFunction = function (d) {
        return _chart.label()(d);
    };

    var labelOpacity = function (d) {
        return (_chart.bubbleR(d) > _minRadiusWithLabel) ? 1 : 0;
    };

    _chart.doRenderLabel = function (bubbleGEnter) {
        if (_chart.renderLabel()) {
            var label = bubbleGEnter.select("text");

            if (label.empty()) {
                label = bubbleGEnter.append("text")
                    .attr("text-anchor", "middle")
                    .attr("dy", ".3em")
                    .on("click", _chart.onClick);
            }

            label
                .attr("opacity", 0)
                .text(labelFunction);
            dc.transition(label, _chart.transitionDuration())
                .attr("opacity", labelOpacity);
        }
    };

    _chart.doUpdateLabels = function (bubbleGEnter) {
        if (_chart.renderLabel()) {
            var labels = bubbleGEnter.selectAll("text")
                .text(labelFunction);
            dc.transition(labels, _chart.transitionDuration())
                .attr("opacity", labelOpacity);
        }
    };

    var titleFunction = function (d) {
        return _chart.title()(d);
    };

    _chart.doRenderTitles = function (g) {
        if (_chart.renderTitle()) {
            var title = g.select("title");

            if (title.empty())
                g.append("title").text(titleFunction);
        }
    };

    _chart.doUpdateTitles = function (g) {
        if (_chart.renderTitle()) {
            g.selectAll("title").text(titleFunction);
        }
    };

    _chart.minRadiusWithLabel = function (_) {
        if (!arguments.length) return _minRadiusWithLabel;
        _minRadiusWithLabel = _;
        return _chart;
    };

    _chart.maxBubbleRelativeSize = function (_) {
        if (!arguments.length) return _maxBubbleRelativeSize;
        _maxBubbleRelativeSize = _;
        return _chart;
    };

    _chart.initBubbleColor = function (d, i) {
        this[dc.constants.NODE_INDEX_NAME] = i;
        return _chart.getColor(d, i);
    };

    _chart.updateBubbleColor = function (d, i) {
        // a work around to get correct node index since
        return _chart.getColor(d, this[dc.constants.NODE_INDEX_NAME]);
    };

    _chart.fadeDeselectedArea = function () {
        if (_chart.hasFilter()) {
            _chart.selectAll("g." + _chart.BUBBLE_NODE_CLASS).each(function (d) {
                if (_chart.isSelectedNode(d)) {
                    _chart.highlightSelected(this);
                } else {
                    _chart.fadeDeselected(this);
                }
            });
        } else {
            _chart.selectAll("g." + _chart.BUBBLE_NODE_CLASS).each(function (d) {
                _chart.resetHighlight(this);
            });
        }
    };

    _chart.isSelectedNode = function (d) {
        return _chart.hasFilter(d.key);
    };

    _chart.onClick = function (d) {
        var filter = d.key;
        dc.events.trigger(function () {
            _chart.filter(filter);
            dc.redrawAll(_chart.chartGroup());
        });
    };

    return _chart;
};

dc.pieChart = function (parent, chartGroup) {
    var DEFAULT_MIN_ANGLE_FOR_LABEL = 0.5;

    var _sliceCssClass = "pie-slice";

    var _radius,
        _innerRadius = 0;

    var _g;

    var _minAngleForLabel = DEFAULT_MIN_ANGLE_FOR_LABEL;

    var _chart = dc.colorChart(dc.baseChart({}));

    var _slicesCap = Infinity;
    var _othersLabel = "Others";
    var _othersGrouper = function (data, sum) {
        data.push({"key": _othersLabel, "value": sum });
    };

    function assemblePieData() {
        if (_slicesCap == Infinity) {
            return _chart.orderedGroup().top(_slicesCap); // ordered by keys
        } else {
            var topRows = _chart.group().top(_slicesCap); // ordered by value
            var topRowsSum = d3.sum(topRows, _chart.valueAccessor());

            var allRows = _chart.group().all();
            var allRowsSum = d3.sum(allRows, _chart.valueAccessor());

            _othersGrouper(topRows, allRowsSum - topRowsSum);

            return topRows;
        }
    }

    _chart.label(function (d) {
        return _chart.keyAccessor()(d.data);
    });

    _chart.renderLabel(true);

    _chart.title(function (d) {
        return _chart.keyAccessor()(d.data) + ": " + _chart.valueAccessor()(d.data);
    });

    _chart.transitionDuration(350);

    _chart.doRender = function () {
        _chart.resetSvg();

        _g = _chart.svg()
            .append("g")
            .attr("transform", "translate(" + _chart.cx() + "," + _chart.cy() + ")");

        drawChart();

        return _chart;
    };

    function drawChart() {
        if (_chart.dataSet()) {
            var pie = calculateDataPie();

            // set radius on basis of chart dimension if missing
            _radius = _radius ? _radius : d3.min([_chart.width(), _chart.height()]) /2;

            var arc = _chart.buildArcs();

            var pieData = pie(assemblePieData());

            if (_g) {
                var slices = _g.selectAll("g." + _sliceCssClass)
                    .data(pieData);

                createElements(slices, arc, pieData);

                updateElements(pieData, arc);

                removeElements(slices);

                highlightFilter();
            }
        }
    }

    function createElements(slices, arc, pieData) {
        var slicesEnter = createSliceNodes(slices);

        createSlicePath(slicesEnter, arc);

        createTitles(slicesEnter);

        createLabels(pieData, arc);
    }

    function createSliceNodes(slices) {
        var slicesEnter = slices
            .enter()
            .append("g")
            .attr("class", function (d, i) {
                return _sliceCssClass + " _" + i;
            });
        return slicesEnter;
    }

    function createSlicePath(slicesEnter, arc) {
        var slicePath = slicesEnter.append("path")
            .attr("fill", function (d, i) {
                return _chart.getColor(d, i);
            })
            .on("click", onClick)
            .attr("d", function (d, i) {
                return safeArc(d, i, arc);
            });
        slicePath.transition()
            .duration(_chart.transitionDuration())
            .attrTween("d", tweenPie);
    }

    function createTitles(slicesEnter) {
        if (_chart.renderTitle()) {
            slicesEnter.append("title").text(function (d) {
                return _chart.title()(d);
            });
        }
    }

    function createLabels(pieData, arc) {
        if (_chart.renderLabel()) {
            var labels = _g.selectAll("text." + _sliceCssClass)
                .data(pieData);

            labels.exit().remove();

            var labelsEnter = labels
                .enter()
                .append("text")
                .attr("class", function (d, i) {
                    return _sliceCssClass + " _" + i;
                })
                .on("click", onClick);
            dc.transition(labelsEnter, _chart.transitionDuration())
                .attr("transform", function (d) {
                    d.innerRadius = _chart.innerRadius();
                    d.outerRadius = _radius;
                    var centroid = arc.centroid(d);
                    if (isNaN(centroid[0]) || isNaN(centroid[1])) {
                        return "translate(0,0)";
                    } else {
                        return "translate(" + centroid + ")";
                    }
                })
                .attr("text-anchor", "middle")
                .text(function (d) {
                    var data = d.data;
                    if (sliceHasNoData(data) || sliceTooSmall(d))
                        return "";
                    return _chart.label()(d);
                });
        }
    }

    function updateElements(pieData, arc) {
        updateSlicePaths(pieData, arc);
        updateLabels(pieData, arc);
        updateTitles(pieData);
    }

    function updateSlicePaths(pieData, arc) {
        var slicePaths = _g.selectAll("g." + _sliceCssClass)
            .data(pieData)
            .select("path")
            .attr("d", function (d, i) {
                return safeArc(d, i, arc);
            });
        dc.transition(slicePaths, _chart.transitionDuration(),
            function (s) {
                s.attrTween("d", tweenPie);
            }).attr("fill", function (d, i) {
                return _chart.getColor(d, i);
            });
    }

    function updateLabels(pieData, arc) {
        if (_chart.renderLabel()) {
            var labels = _g.selectAll("text." + _sliceCssClass)
                .data(pieData);
            dc.transition(labels, _chart.transitionDuration())
                .attr("transform", function (d) {
                    d.innerRadius = _chart.innerRadius();
                    d.outerRadius = _radius;
                    var centroid = arc.centroid(d);
                    if (isNaN(centroid[0]) || isNaN(centroid[1])) {
                        return "translate(0,0)";
                    } else {
                        return "translate(" + centroid + ")";
                    }
                })
                .attr("text-anchor", "middle")
                .text(function (d) {
                    var data = d.data;
                    if (sliceHasNoData(data) || sliceTooSmall(d))
                        return "";
                    return _chart.label()(d);
                });
        }
    }

    function updateTitles(pieData) {
        if (_chart.renderTitle()) {
            _g.selectAll("g." + _sliceCssClass)
                .data(pieData)
                .select("title")
                .text(function (d) {
                    return _chart.title()(d);
                });
        }
    }

    function removeElements(slices) {
        slices.exit().remove();
    }

    function highlightFilter() {
        if (_chart.hasFilter()) {
            _chart.selectAll("g." + _sliceCssClass).each(function (d) {
                if (_chart.isSelectedSlice(d)) {
                    _chart.highlightSelected(this);
                } else {
                    _chart.fadeDeselected(this);
                }
            });
        } else {
            _chart.selectAll("g." + _sliceCssClass).each(function (d) {
                _chart.resetHighlight(this);
            });
        }
    }

    _chart.innerRadius = function (r) {
        if (!arguments.length) return _innerRadius;
        _innerRadius = r;
        return _chart;
    };

    _chart.radius = function (r) {
        if (!arguments.length) return _radius;
        _radius = r;
        return _chart;
    };

    _chart.cx = function () {
        return _chart.width() / 2;
    };

    _chart.cy = function () {
        return _chart.height() / 2;
    };

    _chart.buildArcs = function () {
        return d3.svg.arc().outerRadius(_radius).innerRadius(_innerRadius);
    };

    _chart.isSelectedSlice = function (d) {
        return _chart.hasFilter(_chart.keyAccessor()(d.data));
    };

    _chart.doRedraw = function () {
        drawChart();
        return _chart;
    };

    _chart.minAngleForLabel = function (_) {
        if (!arguments.length) return _minAngleForLabel;
        _minAngleForLabel = _;
        return _chart;
    };

    _chart.slicesCap = function (_) {
        if (!arguments.length) return _slicesCap;
        _slicesCap = _;
        return _chart;
    };

    _chart.othersLabel = function (_) {
        if (!arguments.length) return _othersLabel;
        _othersLabel = _;
        return _chart;
    };

    _chart.othersGrouper = function (_) {
        if (!arguments.length) return _othersGrouper;
        _othersGrouper = _;
        return _chart;
    };

    function calculateDataPie() {
        return d3.layout.pie().sort(null).value(function (d) {
            return _chart.valueAccessor()(d);
        });
    }

    function sliceTooSmall(d) {
        var angle = (d.endAngle - d.startAngle);
        return isNaN(angle) || angle < _minAngleForLabel;
    }

    function sliceHasNoData(data) {
        return _chart.valueAccessor()(data) === 0;
    }

    function tweenPie(b) {
        b.innerRadius = _chart.innerRadius();
        var current = this._current;
        if (isOffCanvas(current))
            current = {startAngle: 0, endAngle: 0};
        var i = d3.interpolate(current, b);
        this._current = i(0);
        return function (t) {
            return safeArc(i(t), 0, _chart.buildArcs());
        };
    }

    function isOffCanvas(current) {
        return !current || isNaN(current.startAngle) || isNaN(current.endAngle);
    }

    function onClick(d) {
        _chart.onClick(d.data);
    }

    function safeArc(d, i, arc) {
        var path = arc(d, i);
        if (path.indexOf("NaN") >= 0)
            path = "M0,0";
        return path;
    }

    return _chart.anchor(parent, chartGroup);
};

dc.barChart = function (parent, chartGroup) {
    var MIN_BAR_WIDTH = 1;
    var DEFAULT_GAP_BETWEEN_BARS = 2;

    var _chart = dc.stackableChart(dc.coordinateGridChart({}));

    var _gap = DEFAULT_GAP_BETWEEN_BARS;
    var _centerBar = false;

    var _numberOfBars;
    var _barWidth;

    dc.override(_chart, 'rescale', function () {
        _chart._rescale();
        _numberOfBars = undefined;
        _barWidth = undefined;
        getNumberOfBars();
    });

    _chart.plotData = function () {
        var layers = _chart.chartBodyG().selectAll("g.stack")
            .data(_chart.stackLayers());

        calculateBarWidth();

        layers
            .enter()
            .append("g")
            .attr("class", function (d, i) {
                return "stack " + "_" + i;
            });

        layers.each(function (d, i) {
            var layer = d3.select(this);

            renderBars(layer, d, i);
        });

        _chart.stackLayers(null);
    };

    function barHeight(d) {
        return dc.utils.safeNumber(Math.abs(_chart.y()(d.y + d.y0) - _chart.y()(d.y0)));
    }

    function renderBars(layer, d, i) {
        var bars = layer.selectAll("rect.bar")
            .data(d.points);

        bars.enter()
            .append("rect")
            .attr("class", "bar")
            .attr("fill", function (d) {
                return _chart.colors()(i);
            })
            .append("title").text(_chart.title());

        if (_chart.isOrdinal())
            bars.on("click", onClick);

        dc.transition(bars, _chart.transitionDuration())
            .attr("x", function (d) {
                var x = _chart.x()(d.x);
                if (_centerBar) x -= _barWidth / 2;
                return  dc.utils.safeNumber(x);
            })
            .attr("y", function (d) {
                var y = _chart.y()(d.y + d.y0);

                if (d.y < 0)
                    y -= barHeight(d);

                return dc.utils.safeNumber(y);
            })
            .attr("width", _barWidth)
            .attr("height", function (d) {
                return barHeight(d);
            })
            .select("title").text(_chart.title());

        dc.transition(bars.exit(), _chart.transitionDuration())
            .attr("height", 0)
            .remove();
    }

    function calculateBarWidth() {
        if (_barWidth === undefined) {
            var numberOfBars = _chart.isOrdinal() ? getNumberOfBars() + 1 : getNumberOfBars();

            var w = Math.floor((_chart.xAxisLength() - (numberOfBars - 1) * _gap) / numberOfBars);

            if (w == Infinity || isNaN(w) || w < MIN_BAR_WIDTH)
                w = MIN_BAR_WIDTH;

            _barWidth = w;
        }
    }

    function getNumberOfBars() {
        if (_numberOfBars === undefined) {
            _numberOfBars = _chart.xUnitCount();
        }

        return _numberOfBars;
    }

    _chart.fadeDeselectedArea = function () {
        var bars = _chart.chartBodyG().selectAll("rect.bar");
        var extent = _chart.brush().extent();

        if (_chart.isOrdinal()) {
            if (_chart.hasFilter()) {
                bars.classed(dc.constants.SELECTED_CLASS, function (d) {
                    return _chart.hasFilter(_chart.keyAccessor()(d.data));
                });
                bars.classed(dc.constants.DESELECTED_CLASS, function (d) {
                    return !_chart.hasFilter(_chart.keyAccessor()(d.data));
                });
            } else {
                bars.classed(dc.constants.SELECTED_CLASS, false);
                bars.classed(dc.constants.DESELECTED_CLASS, false);
            }
        } else {
            if (!_chart.brushIsEmpty(extent)) {
                var start = extent[0];
                var end = extent[1];

                bars.classed(dc.constants.DESELECTED_CLASS, function (d) {
                    var xValue = _chart.keyAccessor()(d.data);
                    return xValue < start || xValue >= end;
                });
            } else {
                bars.classed(dc.constants.DESELECTED_CLASS, false);
            }
        }
    };

    _chart.centerBar = function (_) {
        if (!arguments.length) return _centerBar;
        _centerBar = _;
        return _chart;
    };

    function onClick(d) {
        _chart.onClick(d.data);
    }

    _chart.gap = function (_) {
        if (!arguments.length) return _gap;
        _gap = _;
        return _chart;
    };

    _chart.extendBrush = function () {
        var extent = _chart.brush().extent();
        if (_chart.round() && !_centerBar) {
            extent[0] = extent.map(_chart.round())[0];
            extent[1] = extent.map(_chart.round())[1];

            _chart.chartBodyG().select(".brush")
                .call(_chart.brush().extent(extent));
        }
        return extent;
    };

    dc.override(_chart, "prepareOrdinalXAxis", function () {
        return this._prepareOrdinalXAxis(_chart.xUnitCount() + 1);
    });

    _chart.legendHighlight = function (d) {
        _chart.select('.chart-body').selectAll('rect.bar').filter(function () {
            return d3.select(this).attr('fill') == d.color;
        }).classed('highlight', true);
        _chart.select('.chart-body').selectAll('rect.bar').filter(function () {
            return d3.select(this).attr('fill') != d.color;
        }).classed('fadeout', true);
    };

    _chart.legendReset = function (d) {
        _chart.selectAll('.chart-body').selectAll('rect.bar').filter(function () {
            return d3.select(this).attr('fill') == d.color;
        }).classed('highlight', false);
        _chart.selectAll('.chart-body').selectAll('rect.bar').filter(function () {
            return d3.select(this).attr('fill') != d.color;
        }).classed('fadeout', false);
    };

    return _chart.anchor(parent, chartGroup);
};

dc.lineChart = function (parent, chartGroup) {
    var DEFAULT_DOT_RADIUS = 5;
    var TOOLTIP_G_CLASS = "dc-tooltip";
    var DOT_CIRCLE_CLASS = "dot";
    var Y_AXIS_REF_LINE_CLASS = "yRef";
    var X_AXIS_REF_LINE_CLASS = "xRef";

    var _chart = dc.stackableChart(dc.coordinateGridChart({}));
    var _renderArea = false;
    var _dotRadius = DEFAULT_DOT_RADIUS;
    var _interpolate = 'linear';
    var _tension = 0.7;

    _chart.transitionDuration(500);

<<<<<<< HEAD
    _chart.plotData = function () {
        var layers = _chart.chartBodyG().selectAll("g.stack")
            .data(_chart.stackLayers());

        var layersEnter = layers
            .enter()
            .append("g")
            .attr("class", function (d, i) {
                return "stack " + "_" + i;
            });
=======
    _chart.plotData = function() {
        var groups = _chart.allGroups();

        _chart.calculateDataPointMatrixForAll(groups);

        for (var groupIndex = 0; groupIndex < groups.length; ++ groupIndex) {
            var group = groups[groupIndex];
            plotDataByGroup(groupIndex, group);
        }
    };
    
    _chart.interpolate = function(_){
        if (!arguments.length) return _interpolate;
        _interpolate = _;
        return _chart;
    };
    
    _chart.tension = function(_){
        if (!arguments.length) return _tension;
        _tension = _;
        return _chart;
    };

    function plotDataByGroup(groupIndex, group) {
        var stackedCssClass = getStackedCssClass(groupIndex);

        var g = createGrouping(stackedCssClass, group);

        var line = drawLine(g, stackedCssClass, groupIndex);

        if (_renderArea)
            drawArea(g, stackedCssClass, groupIndex, line);

        if (_chart.renderTitle())
            drawDots(g, groupIndex);
    }

    function getStackedCssClass(groupIndex) {
        return dc.constants.STACK_CLASS + groupIndex;
    }

    function createGrouping(stackedCssClass, group) {
        var g = _chart.chartBodyG().select("g." + stackedCssClass);

        if (g.empty())
            g = _chart.chartBodyG().append("g").attr("class", stackedCssClass);

        g.datum(group.all());

        return g;
    }

    function drawLine(g, stackedCssClass, groupIndex) {
        var linePath = g.select("path.line");

        if (linePath.empty())
            linePath = g.append("path")
                .attr("class", "line " + stackedCssClass);

        linePath[0][0][dc.constants.GROUP_INDEX_NAME] = groupIndex;

        var line = d3.svg.line()
            .x(lineX)
            .y(function(d, dataIndex) {
                var groupIndex = this[dc.constants.GROUP_INDEX_NAME];
                return lineY(d, dataIndex, groupIndex);
            })
            .interpolate(_interpolate)
            .tension(_tension);
>>>>>>> 6f4e9e5f

        drawLine(layersEnter, layers);

        drawArea(layersEnter, layers);

        drawDots(layers);

        _chart.stackLayers(null);
    };

    _chart.renderArea = function (_) {
        if (!arguments.length) return _renderArea;
        _renderArea = _;
        return _chart;
    };

    function drawLine(layersEnter, layers) {
        var line = d3.svg.line()
            .x(function (d) {
                return _chart.x()(d.x);
            })
            .y(function (d) {
                return _chart.y()(d.y + d.y0);
            });

        layersEnter.append("path")
            .attr("class", "line")
            .attr("stroke", function (d, i) {
                return _chart.colors()(i);
            })
            .attr("fill", function (d, i) {
                return _chart.colors()(i);
            });

        dc.transition(layers.select("path.line"), _chart.transitionDuration())
            .attr("d", function (d) {
                return safeD(line(d.points));
            });
    }

    function drawArea(layersEnter, layers) {
        if (_renderArea) {
            var area = d3.svg.area()
                .x(function (d) {
                    return _chart.x()(d.x);
                })
                .y(function (d) {
                    return _chart.y()(d.y + d.y0);
                })
                .y0(function (d) {
                    return _chart.y()(d.y0);
                });

            layersEnter.append("path")
                .attr("class", "area")
                .attr("fill", function (d, i) {
                    return _chart.colors()(i);
                })
                .attr("d", function (d) {
                    return safeD(area(d.points));
                });

            dc.transition(layers.select("path.area"), _chart.transitionDuration())
                .attr("d", function (d) {
                    return safeD(area(d.points));
                });
        }
    }

    function safeD(d){
        return d.indexOf("NaN") >= 0 ? "M0,0" : d;
    }

    function drawDots(layersEnter) {
        if (!_chart.brushOn()) {
            layersEnter.each(function (d, i) {
                var layer = d3.select(this);

                var g = layer.select("g." + TOOLTIP_G_CLASS);
                if (g.empty()) g = layer.append("g").attr("class", TOOLTIP_G_CLASS);

                createRefLines(g);

                var dots = g.selectAll("circle." + DOT_CIRCLE_CLASS)
                    .data(g.datum().points);

                dots.enter()
                    .append("circle")
                    .attr("class", DOT_CIRCLE_CLASS)
                    .attr("r", _dotRadius)
                    .attr("fill", function (d) {
                        return _chart.colors()(i);
                    })
                    .style("fill-opacity", 1e-6)
                    .style("stroke-opacity", 1e-6)
                    .on("mousemove", function (d) {
                        var dot = d3.select(this);
                        showDot(dot);
                        showRefLines(dot, g);
                    })
                    .on("mouseout", function (d) {
                        var dot = d3.select(this);
                        hideDot(dot);
                        hideRefLines(g);
                    })
                    .append("title").text(_chart.title());

                dots.attr("cx", function (d) {
                        return dc.utils.safeNumber(_chart.x()(d.x));
                    })
                    .attr("cy", function (d) {
                        return dc.utils.safeNumber(_chart.y()(d.y + d.y0));
                    })
                    .select("title").text(_chart.title());

                dots.exit().remove();
            });
        }
    }

    function createRefLines(g) {
        var yRefLine = g.select("path." + Y_AXIS_REF_LINE_CLASS).empty() ? g.append("path").attr("class", Y_AXIS_REF_LINE_CLASS) : g.select("path." + Y_AXIS_REF_LINE_CLASS);
        yRefLine.style("display", "none").attr("stroke-dasharray", "5,5");

        var xRefLine = g.select("path." + X_AXIS_REF_LINE_CLASS).empty() ? g.append("path").attr("class", X_AXIS_REF_LINE_CLASS) : g.select("path." + X_AXIS_REF_LINE_CLASS);
        xRefLine.style("display", "none").attr("stroke-dasharray", "5,5");
    }

    function showDot(dot) {
        dot.style("fill-opacity", 0.8);
        dot.style("stroke-opacity", 0.8);
        return dot;
    }

    function showRefLines(dot, g) {
        var x = dot.attr("cx");
        var y = dot.attr("cy");
        g.select("path." + Y_AXIS_REF_LINE_CLASS).style("display", "").attr("d", "M0 " + y + "L" + (x) + " " + (y));
        g.select("path." + X_AXIS_REF_LINE_CLASS).style("display", "").attr("d", "M" + x + " " + _chart.yAxisHeight() + "L" + x + " " + y);
    }

    function hideDot(dot) {
        dot.style("fill-opacity", 1e-6).style("stroke-opacity", 1e-6);
    }

    function hideRefLines(g) {
        g.select("path." + Y_AXIS_REF_LINE_CLASS).style("display", "none");
        g.select("path." + X_AXIS_REF_LINE_CLASS).style("display", "none");
    }

    _chart.dotRadius = function (_) {
        if (!arguments.length) return _dotRadius;
        _dotRadius = _;
        return _chart;
    };

    _chart.legendHighlight = function (d) {
        _chart.selectAll('.chart-body').selectAll('path').filter(function () {
            return d3.select(this).attr('fill') == d.color;
        }).classed('highlight', true);
        _chart.selectAll('.chart-body').selectAll('path').filter(function () {
            return d3.select(this).attr('fill') != d.color;
        }).classed('fadeout', true);
    };

    _chart.legendReset = function (d) {
        _chart.selectAll('.chart-body').selectAll('path').filter(function () {
            return d3.select(this).attr('fill') == d.color;
        }).classed('highlight', false);
        _chart.selectAll('.chart-body').selectAll('path').filter(function () {
            return d3.select(this).attr('fill') != d.color;
        }).classed('fadeout', false);
    };

    return _chart.anchor(parent, chartGroup);
};

dc.dataCount = function(parent, chartGroup) {
    var _formatNumber = d3.format(",d");
    var _chart = dc.baseChart({});

    _chart.doRender = function() {
        _chart.selectAll(".total-count").text(_formatNumber(_chart.dimension().size()));
        _chart.selectAll(".filter-count").text(_formatNumber(_chart.group().value()));

        return _chart;
    };

    _chart.doRedraw = function(){
        return _chart.doRender();
    };

    return _chart.anchor(parent, chartGroup);
};

dc.dataTable = function(parent, chartGroup) {
    var LABEL_CSS_CLASS = "dc-table-label";
    var ROW_CSS_CLASS = "dc-table-row";
    var COLUMN_CSS_CLASS = "dc-table-column";
    var GROUP_CSS_CLASS = "dc-table-group";

    var _chart = dc.baseChart({});

    var _size = 25;
    var _columns = [];
    var _sortBy = function(d) {
        return d;
    };
    var _order = d3.ascending;
    var _sort;

    _chart.doRender = function() {
        _chart.selectAll("tbody").remove();

        renderRows(renderGroups());

        return _chart;
    };

    function renderGroups() {
        var groups = _chart.root().selectAll("tbody")
            .data(nestEntries(), function(d) {
                return _chart.keyAccessor()(d);
            });

        var rowGroup = groups
            .enter()
            .append("tbody");

        rowGroup
            .append("tr")
            .attr("class", GROUP_CSS_CLASS)
                .append("td")
                .attr("class", LABEL_CSS_CLASS)
                .attr("colspan", _columns.length)
                .html(function(d) {
                    return _chart.keyAccessor()(d);
                });

        groups.exit().remove();

        return rowGroup;
    }

    function nestEntries() {
        if (!_sort)
            _sort = crossfilter.quicksort.by(_sortBy);

        var entries = _chart.dimension().top(_size);

        return d3.nest()
            .key(_chart.group())
            .sortKeys(_order)
            .sortValues(_order)
            .entries(_sort(entries, 0, entries.length));
    }

    function renderRows(groups) {
        var rows = groups.order()
            .selectAll("tr." + ROW_CSS_CLASS)
            .data(function(d) {
                return d.values;
            });

        var rowEnter = rows.enter()
            .append("tr")
            .attr("class", ROW_CSS_CLASS);

        for (var i = 0; i < _columns.length; ++i) {
            var f = _columns[i];
            rowEnter.append("td")
                .attr("class", COLUMN_CSS_CLASS + " _" + i)
                .html(function(d) {
                    return f(d);
                });
        }

        rows.exit().remove();

        return rows;
    }

    _chart.doRedraw = function() {
        return _chart.doRender();
    };

    _chart.size = function(s) {
        if (!arguments.length) return _size;
        _size = s;
        return _chart;
    };

    _chart.columns = function(_) {
        if (!arguments.length) return _columns;
        _columns = _;
        return _chart;
    };

    _chart.sortBy = function(_) {
        if (!arguments.length) return _sortBy;
        _sortBy = _;
        return _chart;
    };

    _chart.order = function(_) {
        if (!arguments.length) return _order;
        _order = _;
        return _chart;
    };

    return _chart.anchor(parent, chartGroup);
};

dc.bubbleChart = function(parent, chartGroup) {
    var _chart = dc.abstractBubbleChart(dc.coordinateGridChart({}));

    var _elasticRadius = false;

    _chart.transitionDuration(750);

    var bubbleLocator = function(d) {
        return "translate(" + (bubbleX(d)) + "," + (bubbleY(d)) + ")";
    };

    _chart.elasticRadius = function(_) {
        if (!arguments.length) return _elasticRadius;
        _elasticRadius = _;
        return _chart;
    };

    _chart.plotData = function() {
        if (_elasticRadius)
            _chart.r().domain([_chart.rMin(), _chart.rMax()]);

        _chart.r().range([_chart.MIN_RADIUS, _chart.xAxisLength() * _chart.maxBubbleRelativeSize()]);

        var bubbleG = _chart.chartBodyG().selectAll("g." + _chart.BUBBLE_NODE_CLASS)
            .data(_chart.group().all());

        renderNodes(bubbleG);

        updateNodes(bubbleG);

        removeNodes(bubbleG);

        _chart.fadeDeselectedArea();
    };

    function renderNodes(bubbleG) {
        var bubbleGEnter = bubbleG.enter().append("g");

        bubbleGEnter
            .attr("class", _chart.BUBBLE_NODE_CLASS)
            .attr("transform", bubbleLocator)
            .append("circle").attr("class", function(d, i) {
                return _chart.BUBBLE_CLASS + " _" + i;
            })
            .on("click", _chart.onClick)
            .attr("fill", _chart.initBubbleColor)
            .attr("r", 0);
        dc.transition(bubbleG, _chart.transitionDuration())
            .attr("r", function(d) {
                return _chart.bubbleR(d);
            })
            .attr("opacity", function(d) {
                return (_chart.bubbleR(d) > 0) ? 1 : 0;
            });

        _chart.doRenderLabel(bubbleGEnter);

        _chart.doRenderTitles(bubbleGEnter);
    }

    function updateNodes(bubbleG) {
        dc.transition(bubbleG, _chart.transitionDuration())
            .attr("transform", bubbleLocator)
            .selectAll("circle." + _chart.BUBBLE_CLASS)
            .attr("fill", _chart.updateBubbleColor)
            .attr("r", function(d) {
                return _chart.bubbleR(d);
            })
            .attr("opacity", function(d) {
                return (_chart.bubbleR(d) > 0) ? 1 : 0;
            });

        _chart.doUpdateLabels(bubbleG);
        _chart.doUpdateTitles(bubbleG);
    }

    function removeNodes(bubbleG) {
        bubbleG.exit().remove();
    }

    function bubbleX(d) {
        var x = _chart.x()(_chart.keyAccessor()(d)) + _chart.margins().left;
        if (isNaN(x))
            x = 0;
        return x;
    }

    function bubbleY(d) {
        var y = _chart.margins().top + _chart.y()(_chart.valueAccessor()(d));
        if (isNaN(y))
            y = 0;
        return y;
    }

    _chart.renderBrush = function(g) {
        // override default x axis brush from parent chart
    };

    _chart.redrawBrush = function(g) {
        // override default x axis brush from parent chart
        _chart.fadeDeselectedArea();
    };

    return _chart.anchor(parent, chartGroup);
};

dc.compositeChart = function (parent, chartGroup) {
    var SUB_CHART_CLASS = "sub";

    var _chart = dc.coordinateGridChart({});
    var _children = [];

    _chart.transitionDuration(500);

    dc.override(_chart, "generateG", function () {
        var g = this._generateG();

        for (var i = 0; i < _children.length; ++i) {
            var child = _children[i];

            generateChildG(child, i);

            if (child.dimension() === undefined) child.dimension(_chart.dimension());
            if (child.group() === undefined) child.group(_chart.group());
            child.chartGroup(_chart.chartGroup());
            child.svg(_chart.svg());
            child.xUnits(_chart.xUnits());
            child.transitionDuration(_chart.transitionDuration());
            child.brushOn(_chart.brushOn());
        }

        return g;
    });

    function generateChildG(child, i) {
        child.generateG(_chart.g());
        child.g().attr("class", SUB_CHART_CLASS + " _" + i);
    }

    _chart.plotData = function () {
        for (var i = 0; i < _children.length; ++i) {
            var child = _children[i];

            if (child.g() === undefined) {
                generateChildG(child, i);
            }

            child.x(_chart.x());
            child.y(_chart.y());
            child.xAxis(_chart.xAxis());
            child.yAxis(_chart.yAxis());

            child.plotData();

            child.activateRenderlets();
        }
    };

    _chart.fadeDeselectedArea = function () {
        for (var i = 0; i < _children.length; ++i) {
            var child = _children[i];
            child.brush(_chart.brush());
            child.fadeDeselectedArea();
        }
    };

    _chart.compose = function (charts) {
        _children = charts;
        for (var i = 0; i < _children.length; ++i) {
            var child = _children[i];
            child.height(_chart.height());
            child.width(_chart.width());
            child.margins(_chart.margins());
        }
        return _chart;
    };

    _chart.children = function () {
        return _children;
    };

    function getAllYAxisMinFromChildCharts() {
        var allMins = [];
        for (var i = 0; i < _children.length; ++i) {
            allMins.push(_children[i].yAxisMin());
        }
        return allMins;
    }

    _chart.yAxisMin = function () {
        return d3.min(getAllYAxisMinFromChildCharts());
    };

    function getAllYAxisMaxFromChildCharts() {
        var allMaxes = [];
        for (var i = 0; i < _children.length; ++i) {
            allMaxes.push(_children[i].yAxisMax());
        }
        return allMaxes;
    }

    _chart.yAxisMax = function () {
        return dc.utils.add(d3.max(getAllYAxisMaxFromChildCharts()), _chart.yAxisPadding());
    };

    function getAllXAxisMinFromChildCharts() {
        var allMins = [];
        for (var i = 0; i < _children.length; ++i) {
            allMins.push(_children[i].xAxisMin());
        }
        return allMins;
    }

    _chart.xAxisMin = function () {
        return dc.utils.subtract(d3.min(getAllXAxisMinFromChildCharts()), _chart.xAxisPadding());
    };

    function getAllXAxisMaxFromChildCharts() {
        var allMaxes = [];
        for (var i = 0; i < _children.length; ++i) {
            allMaxes.push(_children[i].xAxisMax());
        }
        return allMaxes;
    }

    _chart.xAxisMax = function () {
        return dc.utils.add(d3.max(getAllXAxisMaxFromChildCharts()), _chart.xAxisPadding());
    };

    _chart.legendables = function () {
        var items = [];

        for (var j = 0; j < _children.length; ++j) {
            var childChart = _children[j];
            childChart.allGroups().forEach(function (g, i) {
                items.push(dc.utils.createLegendable(childChart, g, i, childChart.getValueAccessorByIndex(i)));
            });
        }

        return items;
    };

    _chart.legendHighlight = function (d) {
        for (var j = 0; j < _children.length; ++j) {
            var child = _children[j];
            child.legendHighlight(d);
        }
    };

    _chart.legendReset = function (d) {
        for (var j = 0; j < _children.length; ++j) {
            var child = _children[j];
            child.legendReset(d);
        }
    };

    return _chart.anchor(parent, chartGroup);
};

dc.geoChoroplethChart = function (parent, chartGroup) {
    var _chart = dc.colorChart(dc.baseChart({}));

    _chart.colorAccessor(function (d, i) {
        return d;
    });

    var _geoPath = d3.geo.path();
    var _projectionFlag;

    var _geoJsons = [];

    _chart.doRender = function () {
        _chart.resetSvg();
        for (var layerIndex = 0; layerIndex < _geoJsons.length; ++layerIndex) {
            var states = _chart.svg().append("g")
                .attr("class", "layer" + layerIndex);

            var regionG = states.selectAll("g." + geoJson(layerIndex).name)
                .data(geoJson(layerIndex).data)
                .enter()
                .append("g")
                .attr("class", geoJson(layerIndex).name);

            regionG
                .append("path")
                .attr("fill", "white")
                .attr("d", _geoPath);

            regionG.append("title");

            plotData(layerIndex);
        }
        _projectionFlag = false;
    };

    function plotData(layerIndex) {
        var maxValue = dc.utils.groupMax(_chart.group(), _chart.valueAccessor());
        var data = generateLayeredData();

        if (isDataLayer(layerIndex)) {
            var regionG = renderRegionG(layerIndex);

            renderPaths(regionG, layerIndex, data, maxValue);

            renderTitle(regionG, layerIndex, data);
        }
    }

    function generateLayeredData() {
        var data = {};
        var groupAll = _chart.group().all();
        for (var i = 0; i < groupAll.length; ++i) {
            data[_chart.keyAccessor()(groupAll[i])] = _chart.valueAccessor()(groupAll[i]);
        }
        return data;
    }

    function isDataLayer(layerIndex) {
        return geoJson(layerIndex).keyAccessor;
    }

    function renderRegionG(layerIndex) {
        var regionG = _chart.svg()
            .selectAll(layerSelector(layerIndex))
            .classed("selected", function (d) {
                return isSelected(layerIndex, d);
            })
            .classed("deselected", function (d) {
                return isDeselected(layerIndex, d);
            })
            .attr("class", function (d) {
                var layerNameClass = geoJson(layerIndex).name;
                var regionClass = dc.utils.nameToId(geoJson(layerIndex).keyAccessor(d));
                var baseClasses = layerNameClass + " " + regionClass;
                if (isSelected(layerIndex, d)) baseClasses += " selected";
                if (isDeselected(layerIndex, d)) baseClasses += " deselected";
                return baseClasses;
            });
        return regionG;
    }

    function layerSelector(layerIndex) {
        return "g.layer" + layerIndex + " g." + geoJson(layerIndex).name;
    }

    function isSelected(layerIndex, d) {
        return _chart.hasFilter() && _chart.hasFilter(getKey(layerIndex, d));
    }

    function isDeselected(layerIndex, d) {
        return _chart.hasFilter() && !_chart.hasFilter(getKey(layerIndex, d));
    }

    function getKey(layerIndex, d) {
        return geoJson(layerIndex).keyAccessor(d);
    }

    function geoJson(index) {
        return _geoJsons[index];
    }

    function renderPaths(regionG, layerIndex, data, maxValue) {
        var paths = regionG
            .select("path")
            .attr("fill", function (d) {
                var currentFill = d3.select(this).attr("fill");
                if (currentFill)
                    return currentFill;
                return "none";
            })
            .on("click", function (d) {
                return _chart.onClick(d, layerIndex);
            });

        dc.transition(paths, _chart.transitionDuration()).attr("fill", function (d, i) {
            return _chart.getColor(data[geoJson(layerIndex).keyAccessor(d)], i);
        });
    }

    _chart.onClick = function (d, layerIndex) {
        var selectedRegion = geoJson(layerIndex).keyAccessor(d);
        dc.events.trigger(function () {
            _chart.filter(selectedRegion);
            dc.redrawAll(_chart.chartGroup());
        });
    };

    function renderTitle(regionG, layerIndex, data) {
        if (_chart.renderTitle()) {
            regionG.selectAll("title").text(function (d) {
                var key = getKey(layerIndex, d);
                var value = data[key];
                return _chart.title()({key: key, value: value});
            });
        }
    }

    _chart.doRedraw = function () {
        for (var layerIndex = 0; layerIndex < _geoJsons.length; ++layerIndex) {
            plotData(layerIndex);
            if(_projectionFlag) {
                _chart.svg().selectAll("g." + geoJson(layerIndex).name + " path").attr("d", _geoPath);
            }
        }
        _projectionFlag = false;
    };

    _chart.overlayGeoJson = function (json, name, keyAccessor) {
        for (var i = 0; i < _geoJsons.length; ++i) {
            if (_geoJsons[i].name == name) {
                _geoJsons[i].data = json;
                _geoJsons[i].keyAccessor = keyAccessor;
                return _chart;
            }
        }
        _geoJsons.push({name: name, data: json, keyAccessor: keyAccessor});
        return _chart;
    };

    _chart.projection = function (projection) {
        _geoPath.projection(projection);
        _projectionFlag = true;
        return _chart;
    };

    _chart.geoJsons = function () {
        return _geoJsons;
    };

    _chart.removeGeoJson = function (name) {
        var geoJsons = [];

        for (var i = 0; i < _geoJsons.length; ++i) {
            var layer = _geoJsons[i];
            if (layer.name != name) {
                geoJsons.push(layer);
            }
        }

        _geoJsons = geoJsons;

        return _chart;
    };

    return _chart.anchor(parent, chartGroup);
};

dc.bubbleOverlay = function(root, chartGroup) {
    var BUBBLE_OVERLAY_CLASS = "bubble-overlay";
    var BUBBLE_NODE_CLASS = "node";
    var BUBBLE_CLASS = "bubble";

    var _chart = dc.abstractBubbleChart(dc.baseChart({}));
    var _g;
    var _points = [];

    _chart.transitionDuration(750);

    _chart.radiusValueAccessor(function(d) {
        return d.value;
    });

    _chart.point = function(name, x, y) {
        _points.push({name: name, x: x, y: y});
        return _chart;
    };

    _chart.doRender = function() {
        _g = initOverlayG();

        _chart.r().range([_chart.MIN_RADIUS, _chart.width() * _chart.maxBubbleRelativeSize()]);

        initializeBubbles();

        _chart.fadeDeselectedArea();

        return _chart;
    };

    function initOverlayG() {
        _g = _chart.select("g." + BUBBLE_OVERLAY_CLASS);
        if (_g.empty())
            _g = _chart.svg().append("g").attr("class", BUBBLE_OVERLAY_CLASS);
        return _g;
    }

    function initializeBubbles() {
        var data = mapData();

        _points.forEach(function(point) {
            var nodeG = getNodeG(point, data);

            var circle = nodeG.select("circle." + BUBBLE_CLASS);

            if (circle.empty())
                circle = nodeG.append("circle")
                    .attr("class", BUBBLE_CLASS)
                    .attr("r", 0)
                    .attr("fill", _chart.initBubbleColor)
                    .on("click", _chart.onClick);

            dc.transition(circle, _chart.transitionDuration())
                .attr("r", function(d) {
                    return _chart.bubbleR(d);
                });

            _chart.doRenderLabel(nodeG);

            _chart.doRenderTitles(nodeG);
        });
    }

    function mapData() {
        var data = {};
        _chart.group().all().forEach(function(datum) {
            data[_chart.keyAccessor()(datum)] = datum;
        });
        return data;
    }

    function getNodeG(point, data) {
        var bubbleNodeClass = BUBBLE_NODE_CLASS + " " + dc.utils.nameToId(point.name);

        var nodeG = _g.select("g." + dc.utils.nameToId(point.name));

        if (nodeG.empty()) {
            nodeG = _g.append("g")
                .attr("class", bubbleNodeClass)
                .attr("transform", "translate(" + point.x + "," + point.y + ")");
        }

        nodeG.datum(data[point.name]);

        return nodeG;
    }

    _chart.doRedraw = function() {
        updateBubbles();

        _chart.fadeDeselectedArea();

        return _chart;
    };

    function updateBubbles() {
        var data = mapData();

        _points.forEach(function(point) {
            var nodeG = getNodeG(point, data);

            var circle = nodeG.select("circle." + BUBBLE_CLASS);

            dc.transition(circle, _chart.transitionDuration())
                .attr("r", function(d) {
                    return _chart.bubbleR(d);
                })
                .attr("fill", _chart.updateBubbleColor);

            _chart.doUpdateLabels(nodeG);

            _chart.doUpdateTitles(nodeG);
        });
    }

    _chart.debug = function(flag) {
        if(flag){
            var debugG = _chart.select("g." + dc.constants.DEBUG_GROUP_CLASS);

            if(debugG.empty())
                debugG = _chart.svg()
                    .append("g")
                    .attr("class", dc.constants.DEBUG_GROUP_CLASS);

            var debugText = debugG.append("text")
                .attr("x", 10)
                .attr("y", 20);

            debugG
                .append("rect")
                .attr("width", _chart.width())
                .attr("height", _chart.height())
                .on("mousemove", function() {
                    var position = d3.mouse(debugG.node());
                    var msg = position[0] + ", " + position[1];
                    debugText.text(msg);
                });
        }else{
            _chart.selectAll(".debug").remove();
        }

        return _chart;
    };

    _chart.anchor(root, chartGroup);

    return _chart;
};

dc.rowChart = function (parent, chartGroup) {

    var _g;

    var _labelOffsetX = 10;

    var _labelOffsetY = 15;

    var _gap = 5;

    var _rowCssClass = "row";

    var _chart = dc.marginable(dc.colorChart(dc.baseChart({})));

    var _x;

    var _elasticX;

    var _xAxis = d3.svg.axis().orient("bottom");

    function calculateAxisScale() {
        if (!_x || _elasticX) {
            var extent = d3.extent(_chart.group().all(), _chart.valueAccessor());
            if (extent[0] > 0) extent[0] = 0;
            _x = d3.scale.linear().domain(extent)
                .range([0, _chart.effectiveWidth()]);

            _xAxis.scale(_x);
        }
    }

    function drawAxis() {
        var axisG = _g.select("g.axis");

        calculateAxisScale();

        if (axisG.empty())
            axisG = _g.append("g").attr("class", "axis")
                .attr("transform", "translate(0, " + _chart.effectiveHeight() + ")");

        dc.transition(axisG, _chart.transitionDuration())
            .call(_xAxis);
    }

    _chart.doRender = function () {
        _chart.resetSvg();

        _g = _chart.svg()
            .append("g")
            .attr("transform", "translate(" + _chart.margins().left + "," + _chart.margins().top + ")");

        drawAxis();
        drawGridLines();
        drawChart();

        return _chart;
    };

    _chart.title(function (d) {
        return _chart.keyAccessor()(d) + ": " + _chart.valueAccessor()(d);
    });

    _chart.label(function (d) {
        return _chart.keyAccessor()(d);
    });

    _chart.x = function(x){
        if(!arguments.length) return _x;
        _x = x;
        return _chart;
    };

    function drawGridLines() {
        _g.selectAll("g.tick")
            .select("line.grid-line")
            .remove();

        _g.selectAll("g.tick")
            .append("line")
            .attr("class", "grid-line")
            .attr("x1", 0)
            .attr("y1", 0)
            .attr("x2", 0)
            .attr("y2", function (d) {
                return -_chart.effectiveHeight();
            });
    }

    function drawChart() {
        drawAxis();
        drawGridLines();

        var rows = _g.selectAll("g." + _rowCssClass)
            .data(_chart.group().all());

        createElements(rows);
        removeElements(rows);
        updateElements(rows);
    }

    function createElements(rows) {
        var rowEnter = rows.enter()
            .append("g")
            .attr("class", function (d, i) {
                return _rowCssClass + " _" + i;
            });

        rowEnter.append("rect").attr("width", 0);

        createLabels(rowEnter);
        updateLabels(rows);
    }

    function removeElements(rows) {
        rows.exit().remove();
    }

    function updateElements(rows) {
        var height = rowHeight();

        rect = rows.attr("transform",function (d, i) {
                return "translate(0," + ((i + 1) * _gap + i * height) + ")";
            }).select("rect")
            .attr("height", height)
            .attr("fill", _chart.getColor)
            .on("click", onClick)
            .classed("deselected", function (d) {
                return (_chart.hasFilter()) ? !_chart.isSelectedRow(d) : false;
            })
            .classed("selected", function (d) {
                return (_chart.hasFilter()) ? _chart.isSelectedRow(d) : false;
            });

        dc.transition(rect, _chart.transitionDuration())
            .attr("width", function (d) {
                return Math.abs(_x(0) - _x(_chart.valueAccessor()(d)));
            })
            .attr("transform", translateX);

        createTitles(rows);
        updateLabels(rows);
    }

    function createTitles(rows) {
        if (_chart.renderTitle()) {
            rows.selectAll("title").remove();
            rows.append("title").text(function (d) {
                return _chart.title()(d);
            });
        }
    }

    function createLabels(rowEnter) {
        if (_chart.renderLabel()) {
            rowEnter.append("text")
                .on("click", onClick);
        }
    }

    function updateLabels(rows) {
        if (_chart.renderLabel()) {
            lab = rows.select("text")
                .attr("x", _labelOffsetX)
                .attr("y", _labelOffsetY)
                .attr("class", function (d, i) {
                    return _rowCssClass + " _" + i;
                })
                .text(function (d) {
                    return _chart.label()(d);
                });
            dc.transition(lab, _chart.transitionDuration())
            .attr("transform", translateX);
        }
    }

    function numberOfRows() {
        return _chart.group().all().length;
    }

    function rowHeight() {
        var n = numberOfRows();
        return (_chart.effectiveHeight() - (n + 1) * _gap) / n;
    }

    function onClick(d) {
        _chart.onClick(d);
    }

    function translateX(d) {
        var x = _x(_chart.valueAccessor()(d)),
            x0 = _x(0),
            s = x > x0 ? x0 : x;
        return "translate("+s+",0)";
    }

    _chart.doRedraw = function () {
        drawChart();
        return _chart;
    };

    _chart.xAxis = function () {
        return _xAxis;
    };

    _chart.gap = function (g) {
        if (!arguments.length) return _gap;
        _gap = g;
        return _chart;
    };

    _chart.elasticX = function (_) {
        if (!arguments.length) return _elasticX;
        _elasticX = _;
        return _chart;
    };

    _chart.labelOffsetX = function (o) {
        if (!arguments.length) return _labelOffsetX;
        _labelOffsetX = o;
        return _chart;
    };

    _chart.labelOffsetY = function (o) {
        if (!arguments.length) return _labelOffsetY;
        _labelOffsetY = o;
        return _chart;
    };

    _chart.isSelectedRow = function (d) {
        return _chart.hasFilter(_chart.keyAccessor()(d));
    };

    return _chart.anchor(parent, chartGroup);
};

dc.legend = function () {
    var LABEL_GAP = 2;

    var _legend = {},
        _parent,
        _x = 0,
        _y = 0,
        _itemHeight = 12,
        _gap = 5;

    var _g;

    _legend.parent = function (p) {
        if (!arguments.length) return _parent;
        _parent = p;
        return _legend;
    };

    _legend.render = function () {
        _g = _parent.svg().append("g")
            .attr("class", "dc-legend")
            .attr("transform", "translate(" + _x + "," + _y + ")");

        var itemEnter = _g.selectAll('g.dc-legend-item')
            .data(_parent.legendables())
            .enter()
            .append("g")
            .attr("class", "dc-legend-item")
            .attr("transform", function (d, i) {
                return "translate(0," + i * legendItemHeight() + ")";
            })
            .on("mouseover", function(d){
                    _parent.legendHighlight(d);
            })
            .on("mouseout", function (d) {
                    _parent.legendReset(d);
            });

        itemEnter
            .append("rect")
                .attr("width", _itemHeight)
                .attr("height", _itemHeight)
                .attr("fill", function(d){return d.color;});

        itemEnter.append("text")
                .text(function(d){return d.name;})
                .attr("x", _itemHeight + LABEL_GAP)
                .attr("y", function(){return _itemHeight / 2 + (this.clientHeight?this.clientHeight:13) / 2 - 2;});
    };

    function legendItemHeight() {
        return _gap + _itemHeight;
    }

    _legend.x = function (x) {
        if (!arguments.length) return _x;
        _x = x;
        return _legend;
    };

    _legend.y = function (y) {
        if (!arguments.length) return _y;
        _y = y;
        return _legend;
    };

    _legend.gap = function (gap) {
        if (!arguments.length) return _gap;
        _gap = gap;
        return _legend;
    };

    _legend.itemHeight = function (h) {
        if (!arguments.length) return _itemHeight;
        _itemHeight = h;
        return _legend;
    };

    return _legend;
};<|MERGE_RESOLUTION|>--- conflicted
+++ resolved
@@ -2659,7 +2659,6 @@
 
     _chart.transitionDuration(500);
 
-<<<<<<< HEAD
     _chart.plotData = function () {
         var layers = _chart.chartBodyG().selectAll("g.stack")
             .data(_chart.stackLayers());
@@ -2670,85 +2669,26 @@
             .attr("class", function (d, i) {
                 return "stack " + "_" + i;
             });
-=======
-    _chart.plotData = function() {
-        var groups = _chart.allGroups();
-
-        _chart.calculateDataPointMatrixForAll(groups);
-
-        for (var groupIndex = 0; groupIndex < groups.length; ++ groupIndex) {
-            var group = groups[groupIndex];
-            plotDataByGroup(groupIndex, group);
-        }
-    };
-    
+
+        drawLine(layersEnter, layers);
+
+        drawArea(layersEnter, layers);
+
+        drawDots(layers);
+
+        _chart.stackLayers(null);
+    };
+
     _chart.interpolate = function(_){
         if (!arguments.length) return _interpolate;
         _interpolate = _;
         return _chart;
     };
-    
+
     _chart.tension = function(_){
         if (!arguments.length) return _tension;
         _tension = _;
         return _chart;
-    };
-
-    function plotDataByGroup(groupIndex, group) {
-        var stackedCssClass = getStackedCssClass(groupIndex);
-
-        var g = createGrouping(stackedCssClass, group);
-
-        var line = drawLine(g, stackedCssClass, groupIndex);
-
-        if (_renderArea)
-            drawArea(g, stackedCssClass, groupIndex, line);
-
-        if (_chart.renderTitle())
-            drawDots(g, groupIndex);
-    }
-
-    function getStackedCssClass(groupIndex) {
-        return dc.constants.STACK_CLASS + groupIndex;
-    }
-
-    function createGrouping(stackedCssClass, group) {
-        var g = _chart.chartBodyG().select("g." + stackedCssClass);
-
-        if (g.empty())
-            g = _chart.chartBodyG().append("g").attr("class", stackedCssClass);
-
-        g.datum(group.all());
-
-        return g;
-    }
-
-    function drawLine(g, stackedCssClass, groupIndex) {
-        var linePath = g.select("path.line");
-
-        if (linePath.empty())
-            linePath = g.append("path")
-                .attr("class", "line " + stackedCssClass);
-
-        linePath[0][0][dc.constants.GROUP_INDEX_NAME] = groupIndex;
-
-        var line = d3.svg.line()
-            .x(lineX)
-            .y(function(d, dataIndex) {
-                var groupIndex = this[dc.constants.GROUP_INDEX_NAME];
-                return lineY(d, dataIndex, groupIndex);
-            })
-            .interpolate(_interpolate)
-            .tension(_tension);
->>>>>>> 6f4e9e5f
-
-        drawLine(layersEnter, layers);
-
-        drawArea(layersEnter, layers);
-
-        drawDots(layers);
-
-        _chart.stackLayers(null);
     };
 
     _chart.renderArea = function (_) {
@@ -2764,7 +2704,9 @@
             })
             .y(function (d) {
                 return _chart.y()(d.y + d.y0);
-            });
+            })
+            .interpolate(_interpolate)
+            .tension(_tension);
 
         layersEnter.append("path")
             .attr("class", "line")
