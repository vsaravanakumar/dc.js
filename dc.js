--- conflicted
+++ resolved
@@ -622,33 +622,30 @@
         return _chart;
     };
 
-<<<<<<< HEAD
+    _chart.setGroupName = function (g, name, accessor) {
+        if (!g.__names__) g.__names__ = {};
+        g.__names__[groupNameKey(accessor)] = name;
+    };
+
+    function groupNameKey(accessor) {
+        var defaultKey = "default";
+        return accessor ? (accessor == _chart.valueAccessor() ? defaultKey : accessor) : defaultKey;
+    }
+
+    _chart.getGroupName = function (g, accessor) {
+        if (!g.__names__) g.__names__ = {};
+        return g.__names__[groupNameKey(accessor)];
+    };
+
+    _chart.orderedGroup = function () {
+        return _group.order(function (p) {
+            return p.key;
+        });
     _chart.ordering = function(o) {
         if (!arguments.length) return _ordering;
         _ordering = o;
         _chart.expireCache();
         return _chart;
-=======
-    _chart.setGroupName = function (g, name, accessor) {
-        if (!g.__names__) g.__names__ = {};
-        g.__names__[groupNameKey(accessor)] = name;
-    };
-
-    function groupNameKey(accessor) {
-        var defaultKey = "default";
-        return accessor ? (accessor == _chart.valueAccessor() ? defaultKey : accessor) : defaultKey;
-    }
-
-    _chart.getGroupName = function (g, accessor) {
-        if (!g.__names__) g.__names__ = {};
-        return g.__names__[groupNameKey(accessor)];
-    };
-
-    _chart.orderedGroup = function () {
-        return _group.order(function (p) {
-            return p.key;
-        });
->>>>>>> 90b0bebe
     };
 
     _chart.filterAll = function () {
@@ -683,15 +680,10 @@
     };
 
     _chart.anchorName = function () {
-<<<<<<< HEAD
-        var anchor = this.anchor();
-        return _.isObject(anchor) ? anchor.id : _chart.anchor().replace('#', '');
-=======
         var a = _chart.anchor();
         if (a && a.id) return a.id;
         if (a) return a.replace('#','');
         return '';
->>>>>>> 90b0bebe
     };
 
     _chart.root = function (r) {
@@ -749,19 +741,11 @@
     _chart.render = function () {
         _listeners.preRender(_chart);
 
-<<<<<<< HEAD
-        if (_dimension == null)
-            throw new dc.errors.InvalidStateException("Mandatory attribute chart.dimension is missing on chart[#"
-                + _chart.anchorName() + "]");
-
-        if (_group == null)
-=======
         if (_dimension === undefined)
             throw new dc.errors.InvalidStateException("Mandatory attribute chart.dimension is missing on chart[#"
                 + _chart.anchorName() + "]");
 
         if (_group === undefined)
->>>>>>> 90b0bebe
             throw new dc.errors.InvalidStateException("Mandatory attribute chart.group is missing on chart[#"
                 + _chart.anchorName() + "]");
 
@@ -1541,11 +1525,7 @@
     }
 
     _chart.doRender = function () {
-<<<<<<< HEAD
-        if (_x == null)
-=======
         if (_x === undefined)
->>>>>>> 90b0bebe
             throw new dc.errors.InvalidStateException("Mandatory attribute chart.x is missing on chart[#"
                 + _chart.anchorName() + "]");
 
@@ -2658,16 +2638,6 @@
         return this._prepareOrdinalXAxis(_chart.xUnitCount() + 1);
     });
 
-<<<<<<< HEAD
-    dc.override(_chart, "xAxisMax", function() {
-        var max = this._xAxisMax();
-        if('resolution' in _chart.xUnits()) {
-            var res = _chart.xUnits().resolution;
-            max += res;
-        }
-        return max;
-    });
-=======
     _chart.legendHighlight = function (d) {
         _chart.select('.chart-body').selectAll('rect.bar').filter(function () {
             return d3.select(this).attr('fill') == d.color;
@@ -2685,7 +2655,15 @@
             return d3.select(this).attr('fill') != d.color;
         }).classed('fadeout', false);
     };
->>>>>>> 90b0bebe
+
+    dc.override(_chart, "xAxisMax", function() {
+        var max = this._xAxisMax();
+        if('resolution' in _chart.xUnits()) {
+            var res = _chart.xUnits().resolution;
+            max += res;
+        }
+        return max;
+    });
 
     return _chart.anchor(parent, chartGroup);
 };
