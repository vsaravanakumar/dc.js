--- conflicted
+++ resolved
@@ -3,28 +3,17 @@
    by Matt Traynham (#844)
 
 ## 2.0.0 beta 4
-<<<<<<< HEAD
- * make barChart.onClick a proper override, by Gordon Woodhull (fixes the complaint in #168)
-=======
- * make barChart.onClick a proper override (fixes the complaint in [#168](https://github.com/dc-js/dc.js/issues/168))
->>>>>>> 847965c5
+ * make barChart.onClick a proper override, by Gordon Woodhull (fixes the complaint in [#168](https://github.com/dc-js/dc.js/issues/168))
 
 ## 2.0.0 beta 3
  * Properly tagged this time.
 
 ## 2.0.0 beta 2
  * Re-implement renderlets as regular event `.on('renderlet')`. old function `.renderlet()`
-<<<<<<< HEAD
-   is deprecated, by Matt Traynham (#776 / #833, replaces #779)
- * Geochoropleth tests sped up, by Jasmine Hegman (#825 / #817)
- * Number display test cleaned up, by Jasmine Hegman (#826/ #783)
- * Provide a way to override the heatmap labels, by hhravn (#794 / #793)
-=======
    is deprecated, by Matt Traynham ([#776](https://github.com/dc-js/dc.js/issues/776) / [#833](https://github.com/dc-js/dc.js/issues/833), replaces [#779](https://github.com/dc-js/dc.js/issues/779))
  * Geochoropleth tests sped up, by Jasmine Hegman ([#825](https://github.com/dc-js/dc.js/issues/825) / [#817](https://github.com/dc-js/dc.js/issues/817))
  * Number display test cleaned up, by Jasmine Hegman ([#826](https://github.com/dc-js/dc.js/issues/826)/ [#783](https://github.com/dc-js/dc.js/issues/783))
- * Provide a way to override the heatmap labels, by hhravn ([#794](https://github.com/dc-js/dc.js/issues/794))
->>>>>>> 847965c5
+ * Provide a way to override the heatmap labels, by hhravn ([#794](https://github.com/dc-js/dc.js/issues/794) / [#793](https://github.com/dc-js/dc.js/issues/793))
 
 ## add-logo tag
  * Added logo to main page and favicon ([#618](https://github.com/dc-js/dc.js/issues/618))
